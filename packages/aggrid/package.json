{
  "name": "@siemens/ix-aggrid",
  "homepage": "https://ix.siemens.io",
  "bugs": "https://github.com/siemens/ix/issues",
  "repository": {
    "type": "git",
    "url": "https://github.com/siemens/ix",
    "directory": "packages/aggrid"
  },
  "description": "AG Grid theme based on ix theme variables",
  "version": "1.1.0-beta.5",
  "main": "dist/index.cjs.js",
  "module": "dist/index.js",
  "es2015": "dist/esm/index.mjs",
  "es2017": "dist/esm/index.mjs",
  "types": "dist/types/index.d.ts",
  "collection": "dist/collection/collection-manifest.json",
  "collection:main": "dist/collection/index.js",
  "unpkg": "dist/aggrid/aggrid.esm.js",
  "files": [
    "LICENSE",
    "README.md",
    "dist/",
    "loader/"
  ],
  "scripts": {
    "build": "stencil build --docs",
    "start": "stencil build --dev --watch --serve",
    "test": "stencil test --spec --e2e",
    "test:watch": "stencil test --spec --e2e --watchAll",
    "generate": "stencil generate"
  },
  "dependencies": {
    "@stencil/core": "~2.19.2"
  },
  "devDependencies": {
    "@types/jest": "^27.0.3",
    "jest": "^27.4.5",
    "jest-cli": "^27.4.5",
    "puppeteer": "^10.0.0",
    "ag-grid-community": "^28.0.2",
<<<<<<< HEAD
    "@stencil/sass": "~1.5.2",
    "@siemens/ix": "~1.1.0-beta.5"
=======
    "@stencil/sass": "~2.0.0",
    "@siemens/ix": "~1.1.0-beta.0"
>>>>>>> 8392ef6d
  },
  "peerDependencies": {
    "ag-grid-community": "^28.0.2",
    "@siemens/ix": "~1.1.0-beta.5"
  }
}<|MERGE_RESOLUTION|>--- conflicted
+++ resolved
@@ -39,13 +39,8 @@
     "jest-cli": "^27.4.5",
     "puppeteer": "^10.0.0",
     "ag-grid-community": "^28.0.2",
-<<<<<<< HEAD
-    "@stencil/sass": "~1.5.2",
-    "@siemens/ix": "~1.1.0-beta.5"
-=======
-    "@stencil/sass": "~2.0.0",
-    "@siemens/ix": "~1.1.0-beta.0"
->>>>>>> 8392ef6d
+    "@siemens/ix": "~1.1.0-beta.5",
+    "@stencil/sass": "~2.0.0"
   },
   "peerDependencies": {
     "ag-grid-community": "^28.0.2",
