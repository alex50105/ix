{
  "name": "@siemens/ix-aggrid",
  "homepage": "https://ix.siemens.io",
  "bugs": "https://github.com/siemens/ix/issues",
  "repository": {
    "type": "git",
    "url": "https://github.com/siemens/ix",
    "directory": "packages/aggrid"
  },
  "description": "AG Grid theme based on ix theme variables",
  "version": "2.1.6",
  "files": [
    "LICENSE",
    "README.md",
    "dist/"
  ],
  "scripts": {
    "build": "gulp",
<<<<<<< HEAD
    "test:e2e": "playwright test",
=======
>>>>>>> f2622bd3
    "visual-regression": "playwright test",
    "host-root": "http-server -a 127.0.0.1"
  },
  "devDependencies": {
    "@playwright/test": "^1.45.3",
    "@siemens/ix": "workspace:*",
<<<<<<< HEAD
    "@siemens/ix-icons": "0.0.0-20240827135516",
    "@types/gulp": "^4.0.17",
    "@types/gulp-postcss": "^8.0.6",
    "@types/gulp-sass": "^5.0.4",
    "ag-grid-community": "30.2.0",
=======
    "@siemens/ix-icons": "^2.0.0",
    "@types/gulp": "^4.0.14",
    "@types/gulp-postcss": "^8.0.4",
    "@types/gulp-sass": "^5.0.2",
    "ag-grid-community": "^32.1.0",
>>>>>>> f2622bd3
    "autoprefixer": "10.4.5",
    "cssnano": "^6.1.2",
    "gulp": "^4.0.2",
    "gulp-postcss": "^9.0.1",
    "gulp-sass": "^5.1.0",
    "http-server": "^14.1.1",
    "rimraf": "^5.0.9",
    "sass": "^1.77.8",
    "ts-node": "^10.9.2"
  },
  "dependencies": {
    "@siemens/ix": "~2.4.1"
  },
  "peerDependencies": {
    "ag-grid-community": ">=28"
  }
}<|MERGE_RESOLUTION|>--- conflicted
+++ resolved
@@ -16,29 +16,17 @@
   ],
   "scripts": {
     "build": "gulp",
-<<<<<<< HEAD
-    "test:e2e": "playwright test",
-=======
->>>>>>> f2622bd3
     "visual-regression": "playwright test",
     "host-root": "http-server -a 127.0.0.1"
   },
   "devDependencies": {
     "@playwright/test": "^1.45.3",
     "@siemens/ix": "workspace:*",
-<<<<<<< HEAD
     "@siemens/ix-icons": "0.0.0-20240827135516",
-    "@types/gulp": "^4.0.17",
-    "@types/gulp-postcss": "^8.0.6",
-    "@types/gulp-sass": "^5.0.4",
-    "ag-grid-community": "30.2.0",
-=======
-    "@siemens/ix-icons": "^2.0.0",
     "@types/gulp": "^4.0.14",
     "@types/gulp-postcss": "^8.0.4",
     "@types/gulp-sass": "^5.0.2",
     "ag-grid-community": "^32.1.0",
->>>>>>> f2622bd3
     "autoprefixer": "10.4.5",
     "cssnano": "^6.1.2",
     "gulp": "^4.0.2",
