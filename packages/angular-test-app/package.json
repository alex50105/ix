--- conflicted
+++ resolved
@@ -1,11 +1,7 @@
 {
   "name": "angular-test-app",
-<<<<<<< HEAD
-  "version": "2.1.2-beta.0",
+  "version": "2.1.2",
   "private": true,
-=======
-  "version": "2.1.2",
->>>>>>> f7eefd0d
   "license": "MIT",
   "scripts": {
     "ng": "ng",
@@ -22,18 +18,11 @@
     "@angular/platform-browser": "^14.2.0",
     "@angular/platform-browser-dynamic": "^14.2.0",
     "@angular/router": "^14.2.0",
-<<<<<<< HEAD
-    "@siemens/ix": "~2.1.2-beta.0",
+    "@siemens/ix": "workspace:*",
+    "@siemens/ix-angular": "workspace:*",
+    "@siemens/ix-aggrid": "workspace:*",
+    "@siemens/ix-echarts": "workspace:*",
     "@siemens/ix-icons": "^2.0.0",
-    "@siemens/ix-angular": "~2.1.2-beta.0",
-    "@siemens/ix-aggrid": "~2.1.2-beta.0",
-    "@siemens/ix-echarts": "~2.1.2-beta.0",
-=======
-    "@siemens/ix-icons": "^2.0.0",
-    "@siemens/ix": "workspace:*",
-    "@siemens/ix-aggrid": "workspace:*",
-    "@siemens/ix-angular": "workspace:*",
->>>>>>> f7eefd0d
     "ag-grid-angular": "^30.0.0",
     "ag-grid-community": "^30.2.0",
     "ngx-echarts": "~14.0.0",
