/*
 * SPDX-FileCopyrightText: 2024 Siemens AG
 *
 * SPDX-License-Identifier: MIT
 *
 * This source code is licensed under the MIT license found in the
 * LICENSE file in the root directory of this source tree.
 */

import { NgModule } from '@angular/core';
import { RouterModule, Routes } from '@angular/router';
<<<<<<< HEAD
import AboutAndLegal from 'src/preview-examples/about-and-legal';
import ActionCard from 'src/preview-examples/action-card';
import AGGrid from 'src/preview-examples/aggrid';
import ApplicationExample from 'src/preview-examples/application';
import ApplicationAppSwitchExample from 'src/preview-examples/application-app-switch';
import ApplicationBreakpointExample from 'src/preview-examples/application-breakpoints';
import ApplicationHeaderExample from 'src/preview-examples/application-header';
import BasicNavigation from 'src/preview-examples/basic-navigation';
import BasicNavigationWithOutHeader from 'src/preview-examples/basic-navigation-without-header';
import Blind from 'src/preview-examples/blind';
import Breadcrumb from 'src/preview-examples/breadcrumb';
import BreadcrumbNextItems from 'src/preview-examples/breadcrumb-next-items';
import BreadcrumbTruncate from 'src/preview-examples/breadcrumb-truncate';
import ButtonGroup from 'src/preview-examples/button-group';
import ButtonWithIcon from 'src/preview-examples/button-with-icon';
import Buttons from 'src/preview-examples/buttons';
import Card from 'src/preview-examples/card';
import CardList from 'src/preview-examples/card-list';
import CategoryFilter from 'src/preview-examples/category-filter';
import CategoryFilterSuggestions from 'src/preview-examples/category-filter-suggestions';
import Checkbox from 'src/preview-examples/checkbox';
import CheckboxIndeterminate from 'src/preview-examples/checkbox-indeterminate';
import Chip from 'src/preview-examples/chip';
import ContentExample from 'src/preview-examples/content';
import CustomField from 'src/preview-examples/custom-field';
import CustomFieldValidation from 'src/preview-examples/custom-field-validation';
import PageHeader from 'src/preview-examples/content-header';
import PageHeaderNoBack from 'src/preview-examples/content-header-no-back';
import DateDropdown from 'src/preview-examples/date-dropdown';
import DateDropdownUserRange from 'src/preview-examples/date-dropdown-user-range';
import DateField from '../preview-examples/date-field';
import DateFieldDisabled from '../preview-examples/date-field-disabled';
import DateFieldLabel from '../preview-examples/date-field-label';
import DateFieldReadonly from '../preview-examples/date-field-readonly';
import DateFieldValidation from '../preview-examples/date-field-validation';
import Datepicker from 'src/preview-examples/datepicker';
import DatepickerLocale from 'src/preview-examples/datepicker-locale';
import DatepickerRange from 'src/preview-examples/datepicker-range';
import Datetimepicker from 'src/preview-examples/datetimepicker';
import Drawer from 'src/preview-examples/drawer';
import DrawerFullHeight from 'src/preview-examples/drawer-full-height';
import Dropdown from 'src/preview-examples/dropdown';
import DropdownButton from 'src/preview-examples/dropdown-button';
import DropdownButtonIcon from 'src/preview-examples/dropdown-button-icon';
import DropdownIcon from 'src/preview-examples/dropdown-icon';
import DropdownQuickActions from 'src/preview-examples/dropdown-quick-actions';
import DropdownSubmenu from 'src/preview-examples/dropdown-submenu';
import EmptyState from 'src/preview-examples/empty-state';
import EmptyStateCompact from 'src/preview-examples/empty-state-compact';
import EmptyStateCompactBreak from 'src/preview-examples/empty-state-compact-break';
import EventList from 'src/preview-examples/event-list';
import EventListCompact from 'src/preview-examples/event-list-compact';
import EventListCustomItemHeight from 'src/preview-examples/event-list-custom-item-height';
import EventListSelected from 'src/preview-examples/event-list-selected';
import ExpandingSearch from 'src/preview-examples/expanding-search';
import FlipTile from 'src/preview-examples/flip-tile';
import Grid from 'src/preview-examples/grid';
import GridPadding from 'src/preview-examples/grid-padding';
import GridSize from 'src/preview-examples/grid-size';
import Group from 'src/preview-examples/group';
import GroupContextMenu from 'src/preview-examples/group-context-menu';
import GroupCustomEntry from 'src/preview-examples/group-custom-entry';
import GroupHeaderSuppressed from 'src/preview-examples/group-header-suppressed';
import IconToggleButtonPrimaryGhost from 'src/preview-examples/icon-toggle-button-primary-ghost';
import IconToggleButtonPrimaryOutline from 'src/preview-examples/icon-toggle-button-primary-outline';
import IconToggleButtonSecondary from 'src/preview-examples/icon-toggle-button-secondary';
import IconToggleButtonSecondaryGhost from 'src/preview-examples/icon-toggle-button-secondary-ghost';
import IconToggleButtonSecondaryOutline from 'src/preview-examples/icon-toggle-button-secondary-outline';
import Input from 'src/preview-examples/input';
import InputDisabled from 'src/preview-examples/input-disabled';
import InputReadonly from 'src/preview-examples/input-readonly';
import InputWithIcon from 'src/preview-examples/input-with-icon';
import KeyValue from 'src/preview-examples/key-value';
import KeyValueList from 'src/preview-examples/key-value-list';
import KeyValueListStriped from 'src/preview-examples/key-value-list-striped';
import KeyValueListWithCustomValue from 'src/preview-examples/key-value-list-with-custom-value';
import KeyValueListWithIcon from 'src/preview-examples/key-value-list-with-icon';
import KeyValueWithCustomValue from 'src/preview-examples/key-value-with-custom-value';
import KeyValueWithIcon from 'src/preview-examples/key-value-with-icon';
import KeyValueWithLabelLeft from 'src/preview-examples/key-value-with-label-left';
import Kpi from 'src/preview-examples/kpi';
import MapNavigation from 'src/preview-examples/map-navigation';
import MapNavigationOverlay from 'src/preview-examples/map-navigation-overlay';
import MenuCategory from 'src/preview-examples/menu-category';
import MessageBar from 'src/preview-examples/message-bar';
import ModalByInstance from 'src/preview-examples/modal-by-instance';
import Modal from 'src/preview-examples/modal-by-template';
import ModalSizes from 'src/preview-examples/modal-sizes';
import NumberField from '../preview-examples/number-field';
import NumberFieldDisabled from '../preview-examples/number-field-disabled';
import NumberFieldLabel from '../preview-examples/number-field-label';
import NumberFieldReadonly from '../preview-examples/number-field-readonly';
import NumberFieldStepperButton from '../preview-examples/number-field-stepper-button';
import NumberFieldValidation from '../preview-examples/number-field-validation';
import Pagination from 'src/preview-examples/pagination';
import Pill from 'src/preview-examples/pill';
import PillVariants from 'src/preview-examples/pill-variants';
import PopoverNews from 'src/preview-examples/popover-news';
import PushCard from 'src/preview-examples/push-card';
import Radiobutton from 'src/preview-examples/radio-button';
import Radio from 'src/preview-examples/radio';
import RadioDisabled from 'src/preview-examples/radio-disabled';
import RadioGroup from 'src/preview-examples/radio-group';
import RadioValidation from 'src/preview-examples/radio-validation';
import Select from 'src/preview-examples/select';
import SelectEditable from 'src/preview-examples/select-editable';
import SelectMultiple from 'src/preview-examples/select-multiple';
import SelectNgModel from 'src/preview-examples/select-ng-model';
import SelectValidation from '../preview-examples/select-validation';
import Settings from 'src/preview-examples/settings';
import Slider from 'src/preview-examples/slider';
import SliderError from 'src/preview-examples/slider-error';
import SliderMarker from 'src/preview-examples/slider-marker';
import SliderTrace from 'src/preview-examples/slider-trace';
import Spinner from 'src/preview-examples/spinner';
import SpinnerLarge from 'src/preview-examples/spinner-large';
import SplitButton from 'src/preview-examples/split-button';
import SplitButtonIcons from 'src/preview-examples/split-button-icons';
import Tabs from 'src/preview-examples/tabs';
import TabsRounded from 'src/preview-examples/tabs-rounded';
import Textarea from 'src/preview-examples/textarea';
import TextareaDisabled from 'src/preview-examples/textarea-disabled';
import TextareaReadonly from 'src/preview-examples/textarea-readonly';
import TextareaField from '../preview-examples/textarea-field';
import TextareaFieldDisabled from '../preview-examples/textarea-field-disabled';
import TextareaFieldReadonly from '../preview-examples/textarea-field-readonly';
import TextareaFieldRowsCols from '../preview-examples/textarea-field-rows-cols';
import TextareaFieldValidation from '../preview-examples/textarea-field-validation';
import TextField from '../preview-examples/text-field';
import TextFieldDisabled from '../preview-examples/text-field-disabled';
import TextFieldLabel from '../preview-examples/text-field-label';
import TextFieldPattern from '../preview-examples/text-field-pattern';
import TextFieldReadonly from '../preview-examples/text-field-readonly';
import TextFieldTypes from '../preview-examples/text-field-types';
import TextFieldValidation from '../preview-examples/text-field-validation';
import ThemeService from 'src/preview-examples/theme-switcher';
import Tile from 'src/preview-examples/tile';
import Timepicker from 'src/preview-examples/timepicker';
import Toast from 'src/preview-examples/toast';
import ToastCustom from 'src/preview-examples/toast-custom';
import ToastPosition from 'src/preview-examples/toast-position';
import Toggle from 'src/preview-examples/toggle';
import ToggleButtonPrimary from 'src/preview-examples/toggle-button-primary';
import ToggleButtonPrimaryGhost from 'src/preview-examples/toggle-button-primary-ghost';
import ToggleButtonPrimaryOutline from 'src/preview-examples/toggle-button-primary-outline';
import ToggleButtonSecondary from 'src/preview-examples/toggle-button-secondary';
import ToggleButtonSecondaryGhost from 'src/preview-examples/toggle-button-secondary-ghost';
import ToggleButtonSecondaryOutline from 'src/preview-examples/toggle-button-secondary-outline';
import ToggleCustomLabel from 'src/preview-examples/toggle-custom-label';
import ToggleDisabled from 'src/preview-examples/toggle-disabled';
import ToggleNgModel from 'src/preview-examples/toggle-ng-model';
import Tooltip from 'src/preview-examples/tooltip';
import TooltipTitle from 'src/preview-examples/tooltip-title';
import Tree from 'src/preview-examples/tree';
import TreeCustom from 'src/preview-examples/tree-custom';
import Upload from 'src/preview-examples/upload';
import Validation from 'src/preview-examples/validation';
import VerticalTabs from 'src/preview-examples/vertical-tabs';
import VerticalTabsWithAvatar from 'src/preview-examples/vertical-tabs-with-avatar';
import Workflow from 'src/preview-examples/workflow';
import WorkflowVertical from 'src/preview-examples/workflow-vertical';
import Pane from '../preview-examples/pane';
import PaneLayout from '../preview-examples/pane-layout';
import { NavigationTestComponent } from './components/navigation-test.component';
import Echarts from 'src/preview-examples/echarts';
import ValidationSelect from 'src/preview-examples/validation-select';
import ValidationTextField from 'src/preview-examples/validation-text-field';
import FormValidation from 'src/preview-examples/form-validation';
import LayoutAuto from 'src/preview-examples/layout-auto';
import LayoutAutoCustom from 'src/preview-examples/layout-auto-custom';
=======

import AboutAndLegal from '../preview-examples/about-and-legal';
import ActionCard from '../preview-examples/action-card';
import AgGrid from '../preview-examples/aggrid';
import ApplicationExample from '../preview-examples/application';
import ApplicationAppSwitchExample from '../preview-examples/application-app-switch';
import ApplicationBreakpointExample from '../preview-examples/application-breakpoints';
import ApplicationHeaderExample from '../preview-examples/application-header';
import Avatar from '../preview-examples/avatar';
import AvatarImage from '../preview-examples/avatar-image';
import AvatarInitials from '../preview-examples/avatar-initials';
import BasicNavigation from '../preview-examples/basic-navigation';
import BasicNavigationWithoutHeader from '../preview-examples/basic-navigation-without-header';
import Blind from '../preview-examples/blind';
import BlindHeaderActions from '../preview-examples/blind-header-actions';
import BlindVariants from '../preview-examples/blind-variants';
import Breadcrumb from '../preview-examples/breadcrumb';
import BreadcrumbNextItems from '../preview-examples/breadcrumb-next-items';
import BreadcrumbTruncate from '../preview-examples/breadcrumb-truncate';
import ButtonGhost from '../preview-examples/button-ghost';
import ButtonGrey from '../preview-examples/button-grey';
import ButtonGreyGhost from '../preview-examples/button-grey-ghost';
import ButtonGreySecondary from '../preview-examples/button-grey-secondary';
import ButtonGroup from '../preview-examples/button-group';
import ButtonLoading from '../preview-examples/button-loading';
import ButtonSecondary from '../preview-examples/button-secondary';
import ButtonTextIcon from '../preview-examples/button-text-icon';
import ButtonWithIcon from '../preview-examples/button-with-icon';
import Buttons from '../preview-examples/buttons';
import Card from '../preview-examples/card';
import CardList from '../preview-examples/card-list';
import CategoryFilter from '../preview-examples/category-filter';
import CategoryFilterSuggestions from '../preview-examples/category-filter-suggestions';
import Checkbox from '../preview-examples/checkbox';
import CheckboxIndeterminate from '../preview-examples/checkbox-indeterminate';
import Chip from '../preview-examples/chip';
import ContentExample from '../preview-examples/content';
import ContentHeader from '../preview-examples/content-header';
import ContentHeaderNoBack from '../preview-examples/content-header-no-back';
import DateDropdown from '../preview-examples/date-dropdown';
import DateDropdownUserRange from '../preview-examples/date-dropdown-user-range';
import Datepicker from '../preview-examples/datepicker';
import DatepickerLocale from '../preview-examples/datepicker-locale';
import DatepickerRange from '../preview-examples/datepicker-range';
import Datetimepicker from '../preview-examples/datetimepicker';
import Divider from '../preview-examples/divider';
import Drawer from '../preview-examples/drawer';
import DrawerFullHeight from '../preview-examples/drawer-full-height';
import Dropdown from '../preview-examples/dropdown';
import DropdownButton from '../preview-examples/dropdown-button';
import DropdownButtonIcon from '../preview-examples/dropdown-button-icon';
import DropdownIcon from '../preview-examples/dropdown-icon';
import DropdownQuickActions from '../preview-examples/dropdown-quick-actions';
import DropdownSubmenu from '../preview-examples/dropdown-submenu';
import Echarts from '../preview-examples/echarts';
import EmptyState from '../preview-examples/empty-state';
import EmptyStateCompact from '../preview-examples/empty-state-compact';
import EmptyStateCompactBreak from '../preview-examples/empty-state-compact-break';
import EventList from '../preview-examples/event-list';
import EventListCompact from '../preview-examples/event-list-compact';
import EventListCustomItemHeight from '../preview-examples/event-list-custom-item-height';
import EventListSelected from '../preview-examples/event-list-selected';
import ExpandingSearch from '../preview-examples/expanding-search';
import FlipTile from '../preview-examples/flip-tile';
import Grid from '../preview-examples/grid';
import GridPadding from '../preview-examples/grid-padding';
import GridSize from '../preview-examples/grid-size';
import Group from '../preview-examples/group';
import GroupContextMenu from '../preview-examples/group-context-menu';
import GroupCustomEntry from '../preview-examples/group-custom-entry';
import GroupHeaderSuppressed from '../preview-examples/group-header-suppressed';
import IconToggleButtonPrimaryGhost from '../preview-examples/icon-toggle-button-primary-ghost';
import IconToggleButtonPrimaryOutline from '../preview-examples/icon-toggle-button-primary-outline';
import IconToggleButtonSecondary from '../preview-examples/icon-toggle-button-secondary';
import IconToggleButtonSecondaryGhost from '../preview-examples/icon-toggle-button-secondary-ghost';
import IconToggleButtonSecondaryOutline from '../preview-examples/icon-toggle-button-secondary-outline';
import Input from '../preview-examples/input';
import InputDisabled from '../preview-examples/input-disabled';
import InputLabels from '../preview-examples/input-labels';
import InputReadonly from '../preview-examples/input-readonly';
import InputSearch from '../preview-examples/input-search';
import InputTypes from '../preview-examples/input-types';
import InputWithIcon from '../preview-examples/input-with-icon';
import KeyValue from '../preview-examples/key-value';
import KeyValueList from '../preview-examples/key-value-list';
import KeyValueListStriped from '../preview-examples/key-value-list-striped';
import KeyValueListWithCustomValue from '../preview-examples/key-value-list-with-custom-value';
import KeyValueListWithIcon from '../preview-examples/key-value-list-with-icon';
import KeyValueWithCustomValue from '../preview-examples/key-value-with-custom-value';
import KeyValueWithIcon from '../preview-examples/key-value-with-icon';
import KeyValueWithLabelLeft from '../preview-examples/key-value-with-label-left';
import Kpi from '../preview-examples/kpi';
import LinkButton from '../preview-examples/link-button';
import LinkButtonDisabled from '../preview-examples/link-button-disabled';
import Loading from '../preview-examples/loading';
import MapNavigation from '../preview-examples/map-navigation';
import MapNavigationOverlay from '../preview-examples/map-navigation-overlay';
import MenuCategory from '../preview-examples/menu-category';
import MenuWithBottomTabs from '../preview-examples/menu-with-bottom-tabs';
import Message from '../preview-examples/message';
import MessageBar from '../preview-examples/message-bar';
import ModalByInstance from '../preview-examples/modal-by-instance';
import ModalByInstanceContent from '../preview-examples/modal-by-instance-content';
import ModalByTemplate from '../preview-examples/modal-by-template';
import ModalSizes from '../preview-examples/modal-sizes';
import Pagination from '../preview-examples/pagination';
import PaginationAdvanced from '../preview-examples/pagination-advanced';
import Pane from '../preview-examples/pane';
import PaneLayout from '../preview-examples/pane-layout';
import Pill from '../preview-examples/pill';
import PillVariants from '../preview-examples/pill-variants';
import PopoverNews from '../preview-examples/popover-news';
import PushCard from '../preview-examples/push-card';
import RadioButton from '../preview-examples/radio-button';
import Select from '../preview-examples/select';
import SelectEditable from '../preview-examples/select-editable';
import SelectMultiple from '../preview-examples/select-multiple';
import SelectNgModel from '../preview-examples/select-ng-model';
import Settings from '../preview-examples/settings';
import Slider from '../preview-examples/slider';
import SliderError from '../preview-examples/slider-error';
import SliderMarker from '../preview-examples/slider-marker';
import SliderTrace from '../preview-examples/slider-trace';
import Spinner from '../preview-examples/spinner';
import SpinnerLarge from '../preview-examples/spinner-large';
import SplitButton from '../preview-examples/split-button';
import SplitButtonIcons from '../preview-examples/split-button-icons';
import Tabs from '../preview-examples/tabs';
import TabsRounded from '../preview-examples/tabs-rounded';
import Textarea from '../preview-examples/textarea';
import TextareaDisabled from '../preview-examples/textarea-disabled';
import TextareaReadonly from '../preview-examples/textarea-readonly';
import ThemeService from '../preview-examples/theme-switcher';
import Tile from '../preview-examples/tile';
import Timepicker from '../preview-examples/timepicker';
import Toast from '../preview-examples/toast';
import ToastCustom from '../preview-examples/toast-custom';
import ToastPosition from '../preview-examples/toast-position';
import Toggle from '../preview-examples/toggle';
import ToggleButtonPrimaryGhost from '../preview-examples/toggle-button-primary-ghost';
import ToggleButtonPrimaryOutline from '../preview-examples/toggle-button-primary-outline';
import ToggleButtonSecondary from '../preview-examples/toggle-button-secondary';
import ToggleButtonSecondaryGhost from '../preview-examples/toggle-button-secondary-ghost';
import ToggleButtonSecondaryOutline from '../preview-examples/toggle-button-secondary-outline';
import ToggleChecked from '../preview-examples/toggle-checked';
import ToggleCustomLabel from '../preview-examples/toggle-custom-label';
import ToggleDisabled from '../preview-examples/toggle-disabled';
import ToggleIndeterminate from '../preview-examples/toggle-indeterminate';
import ToggleNgModel from '../preview-examples/toggle-ng-model';
import Tooltip from '../preview-examples/tooltip';
import Tree from '../preview-examples/tree';
import TreeCustom from '../preview-examples/tree-custom';
import Upload from '../preview-examples/upload';
import Validation from '../preview-examples/validation';
import VerticalTabs from '../preview-examples/vertical-tabs';
import VerticalTabsWithAvatar from '../preview-examples/vertical-tabs-with-avatar';
import Workflow from '../preview-examples/workflow';
import WorkflowVertical from '../preview-examples/workflow-vertical';
>>>>>>> c8b2d3ca

const routes: Routes = [
  {
    path: 'preview',
    children: [
      {
        path: 'about-and-legal',
        component: AboutAndLegal,
      },
      {
        path: 'action-card',
        component: ActionCard,
      },
      {
        path: 'application',
        component: ApplicationExample,
      },
      {
        path: 'application-breakpoints',
        component: ApplicationBreakpointExample,
      },
      {
        path: 'application-app-switch',
        component: ApplicationAppSwitchExample,
      },
      {
        path: 'application-header',
        component: ApplicationHeaderExample,
      },
      {
        path: 'content',
        component: ContentExample,
      },
      {
<<<<<<< HEAD
        path: 'custom-field',
        component: CustomField,
      },
      {
        path: 'custom-field-validation',
        component: CustomFieldValidation,
      },
      {
        path: 'buttons',
        component: Buttons,
=======
        path: 'aggrid',
        component: AgGrid,
>>>>>>> c8b2d3ca
      },
      {
        path: 'avatar-image',
        component: AvatarImage,
      },
      {
        path: 'avatar-initials',
        component: AvatarInitials,
      },
      {
        path: 'avatar',
        component: Avatar,
      },
      {
        path: 'basic-navigation-without-header',
        component: BasicNavigationWithoutHeader,
      },
      {
        path: 'basic-navigation',
        component: BasicNavigation,
      },
      {
        path: 'blind-header-actions',
        component: BlindHeaderActions,
      },
      {
        path: 'blind-variants',
        component: BlindVariants,
      },
      {
        path: 'blind',
        component: Blind,
      },
      {
        path: 'breadcrumb-next-items',
        component: BreadcrumbNextItems,
      },
      {
        path: 'breadcrumb-truncate',
        component: BreadcrumbTruncate,
      },
      {
        path: 'breadcrumb',
        component: Breadcrumb,
      },
      {
        path: 'button-ghost',
        component: ButtonGhost,
      },
      {
        path: 'button-grey-ghost',
        component: ButtonGreyGhost,
      },
      {
        path: 'button-grey-secondary',
        component: ButtonGreySecondary,
      },
      {
        path: 'button-grey',
        component: ButtonGrey,
      },
      {
        path: 'button-group',
        component: ButtonGroup,
      },
      {
        path: 'button-loading',
        component: ButtonLoading,
      },
      {
        path: 'button-secondary',
        component: ButtonSecondary,
      },
      {
        path: 'button-text-icon',
        component: ButtonTextIcon,
      },
      {
        path: 'button-with-icon',
        component: ButtonWithIcon,
      },
      {
        path: 'buttons',
        component: Buttons,
      },
      { path: 'card', component: Card },
      {
        path: 'card-list',
        component: CardList,
      },
      {
        path: 'category-filter-suggestions',
        component: CategoryFilterSuggestions,
      },
      {
        path: 'category-filter',
        component: CategoryFilter,
      },
      {
        path: 'checkbox-indeterminate',
        component: CheckboxIndeterminate,
      },
      {
        path: 'checkbox',
        component: Checkbox,
      },
      {
        path: 'chip',
        component: Chip,
      },
      {
        path: 'date-dropdown',
        component: DateDropdown,
      },
      {
        path: 'date-dropdown-user-range',
        component: DateDropdownUserRange,
      },
      {
<<<<<<< HEAD
        path: 'date-field',
        component: DateField,
      },
      {
        path: 'date-field-disabled',
        component: DateFieldDisabled,
      },
      {
        path: 'date-field-label',
        component: DateFieldLabel,
      },
      {
        path: 'date-field-readonly',
        component: DateFieldReadonly,
      },
      {
        path: 'date-field-validation',
        component: DateFieldValidation,
      },
      {
        path: 'datepicker',
        component: Datepicker,
=======
        path: 'content-header-no-back',
        component: ContentHeaderNoBack,
      },
      {
        path: 'content-header',
        component: ContentHeader,
>>>>>>> c8b2d3ca
      },
      {
        path: 'datepicker-locale',
        component: DatepickerLocale,
      },
      {
        path: 'datepicker-range',
        component: DatepickerRange,
      },
      {
        path: 'datepicker',
        component: Datepicker,
      },
      {
        path: 'datetimepicker',
        component: Datetimepicker,
      },
      {
        path: 'divider',
        component: Divider,
      },
      {
        path: 'drawer-full-height',
        component: DrawerFullHeight,
      },
      {
        path: 'drawer',
        component: Drawer,
      },
      {
        path: 'dropdown-button-icon',
        component: DropdownButtonIcon,
      },
      {
        path: 'dropdown-button',
        component: DropdownButton,
      },
      {
        path: 'dropdown-icon',
        component: DropdownIcon,
      },
      {
        path: 'dropdown-quick-actions',
        component: DropdownQuickActions,
      },
      {
        path: 'dropdown-submenu',
        component: DropdownSubmenu,
      },
      {
        path: 'dropdown',
        component: Dropdown,
      },
      {
        path: 'echarts',
        component: Echarts,
      },
      {
        path: 'empty-state-compact-break',
        component: EmptyStateCompactBreak,
      },
      {
        path: 'empty-state-compact',
        component: EmptyStateCompact,
      },
      {
        path: 'empty-state',
        component: EmptyState,
      },
      {
        path: 'event-list-compact',
        component: EventListCompact,
      },
      {
        path: 'event-list-custom-item-height',
        component: EventListCustomItemHeight,
      },
      {
        path: 'event-list-selected',
        component: EventListSelected,
      },
      {
        path: 'event-list',
        component: EventList,
      },
      {
        path: 'expanding-search',
        component: ExpandingSearch,
      },
      {
        path: 'flip-tile',
        component: FlipTile,
      },
      {
        path: 'grid-padding',
        component: GridPadding,
      },
      {
        path: 'grid-size',
        component: GridSize,
      },
      {
        path: 'grid',
        component: Grid,
      },
      {
        path: 'group-context-menu',
        component: GroupContextMenu,
      },
      {
        path: 'group-custom-entry',
        component: GroupCustomEntry,
      },
      {
        path: 'group-header-suppressed',
        component: GroupHeaderSuppressed,
      },
      {
        path: 'group',
        component: Group,
      },
      {
        path: 'icon-toggle-button-primary-ghost',
        component: IconToggleButtonPrimaryGhost,
      },
      {
        path: 'icon-toggle-button-primary-outline',
        component: IconToggleButtonPrimaryOutline,
      },
      {
        path: 'icon-toggle-button-secondary-ghost',
        component: IconToggleButtonSecondaryGhost,
      },
      {
        path: 'icon-toggle-button-secondary-outline',
        component: IconToggleButtonSecondaryOutline,
      },
      {
        path: 'icon-toggle-button-secondary',
        component: IconToggleButtonSecondary,
      },
      {
        path: 'input-disabled',
        component: InputDisabled,
      },
      {
        path: 'input-labels',
        component: InputLabels,
      },
      {
        path: 'input-readonly',
        component: InputReadonly,
      },
      {
        path: 'input-search',
        component: InputSearch,
      },
      {
        path: 'input-types',
        component: InputTypes,
      },
      {
        path: 'input-with-icon',
        component: InputWithIcon,
      },
      {
        path: 'input',
        component: Input,
      },
      {
        path: 'key-value-list-striped',
        component: KeyValueListStriped,
      },
      {
        path: 'key-value-list-with-custom-value',
        component: KeyValueListWithCustomValue,
      },
      {
        path: 'key-value-list-with-icon',
        component: KeyValueListWithIcon,
      },
      {
        path: 'key-value-list',
        component: KeyValueList,
      },
      {
        path: 'key-value-with-custom-value',
        component: KeyValueWithCustomValue,
      },
      {
        path: 'key-value-with-icon',
        component: KeyValueWithIcon,
      },
      {
        path: 'key-value-with-label-left',
        component: KeyValueWithLabelLeft,
      },
      {
        path: 'key-value',
        component: KeyValue,
      },
      {
        path: 'kpi',
        component: Kpi,
      },
      {
        path: 'link-button-disabled',
        component: LinkButtonDisabled,
      },
      {
        path: 'link-button',
        component: LinkButton,
      },
      {
        path: 'loading',
        component: Loading,
      },
      {
        path: 'map-navigation-overlay',
        component: MapNavigationOverlay,
      },
      {
        path: 'map-navigation',
        component: MapNavigation,
      },
      {
        path: 'menu-category',
        component: MenuCategory,
      },
      {
        path: 'menu-with-bottom-tabs',
        component: MenuWithBottomTabs,
      },
      {
        path: 'message',
        component: Message,
      },
      {
        path: 'message-bar',
        component: MessageBar,
      },
      {
        path: 'modal-by-instance-content',
        component: ModalByInstanceContent,
      },
      {
        path: 'modal-by-instance',
        component: ModalByInstance,
      },
      {
        path: 'modal-by-template',
        component: ModalByTemplate,
      },
      {
        path: 'modal-sizes',
        component: ModalSizes,
      },
      {
        path: 'pagination-advanced',
        component: PaginationAdvanced,
      },
      {
        path: 'pagination',
        component: Pagination,
      },
      { path: 'pane', component: Pane },
      { path: 'pane-layout', component: PaneLayout },
      {
        path: 'pill',
        component: Pill,
      },
      { path: 'pill-variants', component: PillVariants },
<<<<<<< HEAD
      { path: 'popover-news', component: PopoverNews },
      { path: 'radio-button', component: Radiobutton },
      { path: 'radio', component: Radio },
      { path: 'radio-disabled', component: RadioDisabled },
      { path: 'radio-group', component: RadioGroup },
      { path: 'radio-validation', component: RadioValidation },
      { path: 'select-editable', component: SelectEditable },
      { path: 'select-multiple', component: SelectMultiple },
      { path: 'select-ng-model', component: SelectNgModel },
      { path: 'select-validation', component: SelectValidation },
      { path: 'select', component: Select },
      { path: 'settings', component: Settings },
      { path: 'spinner', component: Spinner },
      { path: 'spinner-large', component: SpinnerLarge },
      { path: 'split-button-icons', component: SplitButtonIcons },
      { path: 'split-button', component: SplitButton },
      { path: 'tabs', component: Tabs },
      { path: 'tabs-rounded', component: TabsRounded },
      { path: 'textarea', component: Textarea },
      { path: 'textarea-disabled', component: TextareaDisabled },
      { path: 'textarea-readonly', component: TextareaReadonly },
      { path: 'textarea-field', component: TextareaField },
      { path: 'textarea-field-disabled', component: TextareaFieldDisabled },
      { path: 'textarea-field-disabled', component: TextareaFieldReadonly },
      { path: 'textarea-field-rows-cols', component: TextareaFieldRowsCols },
      { path: 'textarea-field-validation', component: TextareaFieldValidation },
      { path: 'text-field', component: TextField },
      { path: 'text-field-disabled', component: TextFieldDisabled },
      { path: 'text-field-label', component: TextFieldLabel },
      { path: 'text-field-label', component: TextFieldPattern },
      { path: 'text-field-readonly', component: TextFieldReadonly },
      { path: 'text-field-types', component: TextFieldTypes },
      { path: 'text-field-types', component: TextFieldValidation },
      { path: 'theme-switcher', component: ThemeService },
      { path: 'tile', component: Tile },
      { path: 'timepicker', component: Timepicker },
      { path: 'toggle-button-primary', component: ToggleButtonPrimary },
      { path: 'toggle-button-secondary', component: ToggleButtonSecondary },
=======
>>>>>>> c8b2d3ca
      {
        path: 'popover-news',
        component: PopoverNews,
      },
      {
        path: 'push-card',
        component: PushCard,
      },
      {
        path: 'radio-button',
        component: RadioButton,
      },
      {
        path: 'select-editable',
        component: SelectEditable,
      },
      {
        path: 'select-multiple',
        component: SelectMultiple,
      },
      {
        path: 'select-ng-model',
        component: SelectNgModel,
      },
      {
        path: 'select',
        component: Select,
      },
      {
        path: 'settings',
        component: Settings,
      },
      {
        path: 'slider-error',
        component: SliderError,
      },
      {
        path: 'slider-marker',
        component: SliderMarker,
      },
      {
        path: 'slider-trace',
        component: SliderTrace,
      },
      {
        path: 'slider',
        component: Slider,
      },
      {
        path: 'spinner-large',
        component: SpinnerLarge,
      },
      {
        path: 'spinner',
        component: Spinner,
      },
      {
        path: 'split-button-icons',
        component: SplitButtonIcons,
      },
      {
        path: 'split-button',
        component: SplitButton,
      },
      {
        path: 'tabs-rounded',
        component: TabsRounded,
      },
      {
        path: 'tabs',
        component: Tabs,
      },
      {
        path: 'textarea-disabled',
        component: TextareaDisabled,
      },
      {
        path: 'textarea-readonly',
        component: TextareaReadonly,
      },
      {
        path: 'textarea',
        component: Textarea,
      },
      {
        path: 'theme-switcher',
        component: ThemeService,
      },
      {
        path: 'tile',
        component: Tile,
      },
      {
        path: 'timepicker',
        component: Timepicker,
      },
      {
        path: 'toast-custom',
        component: ToastCustom,
      },
      {
        path: 'toast-position',
        component: ToastPosition,
      },
      {
        path: 'toast',
        component: Toast,
      },
      {
        path: 'toggle-button-primary-ghost',
        component: ToggleButtonPrimaryGhost,
      },
      {
        path: 'toggle-button-primary-outline',
        component: ToggleButtonPrimaryOutline,
      },
<<<<<<< HEAD
      { path: 'toggle-disabled', component: ToggleDisabled },
      { path: 'toggle-custom-label', component: ToggleCustomLabel },
      { path: 'toggle-ng-model', component: ToggleNgModel },
      { path: 'toggle', component: Toggle },
      { path: 'upload', component: Upload },
      { path: 'vertical-tabs-with-avatar', component: VerticalTabsWithAvatar },
      { path: 'vertical-tabs', component: VerticalTabs },
      { path: 'validation', component: Validation },
      { path: 'workflow', component: Workflow },
      { path: 'workflow-vertical', component: WorkflowVertical },
      { path: 'map-navigation', component: MapNavigation },
      { path: 'map-navigation-overlay', component: MapNavigationOverlay },
      { path: 'number-field', component: NumberField },
      { path: 'number-field-disabled', component: NumberFieldDisabled },
      { path: 'number-field-label', component: NumberFieldLabel },
      { path: 'number-field-readonly', component: NumberFieldReadonly },
      {
        path: 'number-field-stepper-button',
        component: NumberFieldStepperButton,
      },
      { path: 'number-field-validation', component: NumberFieldValidation },
      { path: 'tooltip', component: Tooltip },
      { path: 'tooltip-title', component: TooltipTitle },
      { path: 'modal-by-instance', component: ModalByInstance },
      { path: 'push-card', component: PushCard },
      { path: 'action-card', component: ActionCard },
      { path: 'card', component: Card },
      { path: 'card-list', component: CardList },
      { path: 'page-header', component: PageHeader },
      { path: 'page-header-no-back', component: PageHeaderNoBack },
      { path: 'empty-state', component: EmptyState },
      { path: 'empty-state-compact', component: EmptyStateCompact },
      { path: 'empty-state-compact-break', component: EmptyStateCompactBreak },
      { path: 'key-value', component: KeyValue },
=======
>>>>>>> c8b2d3ca
      {
        path: 'toggle-button-secondary-ghost',
        component: ToggleButtonSecondaryGhost,
      },
      {
        path: 'toggle-button-secondary-outline',
        component: ToggleButtonSecondaryOutline,
      },
      {
        path: 'toggle-button-secondary',
        component: ToggleButtonSecondary,
      },
      {
        path: 'toggle-checked',
        component: ToggleChecked,
      },
      {
        path: 'toggle-custom-label',
        component: ToggleCustomLabel,
      },
      {
        path: 'toggle-disabled',
        component: ToggleDisabled,
      },
      {
        path: 'toggle-indeterminate',
        component: ToggleIndeterminate,
      },
      {
        path: 'toggle-ng-model',
        component: ToggleNgModel,
      },
      {
        path: 'toggle',
        component: Toggle,
      },
      {
        path: 'tooltip',
        component: Tooltip,
      },
      {
        path: 'tree-custom',
        component: TreeCustom,
      },
      {
        path: 'tree',
        component: Tree,
      },
      {
        path: 'upload',
        component: Upload,
      },
      {
        path: 'validation',
        component: Validation,
      },
      {
        path: 'vertical-tabs-with-avatar',
        component: VerticalTabsWithAvatar,
      },
      {
        path: 'vertical-tabs',
        component: VerticalTabs,
      },
      {
        path: 'workflow-vertical',
        component: WorkflowVertical,
      },
      {
        path: 'workflow',
        component: Workflow,
      },
<<<<<<< HEAD
      { path: 'key-value-list-with-icon', component: KeyValueListWithIcon },
      { path: 'key-value-list-striped', component: KeyValueListStriped },
      { path: 'menu-category', component: MenuCategory },
      { path: 'slider', component: Slider },
      { path: 'slider-trace', component: SliderTrace },
      { path: 'slider-marker', component: SliderMarker },
      { path: 'slider-error', component: SliderError },
      { path: 'grid', component: Grid },
      { path: 'grid-size', component: GridSize },
      { path: 'grid-padding', component: GridPadding },
      { path: 'modal-sizes', component: ModalSizes },
      { path: 'validation-select', component: ValidationSelect },
      { path: 'validation-text-field', component: ValidationTextField },
      { path: 'form-validation', component: FormValidation },
      { path: 'layout-auto', component: LayoutAuto },
      { path: 'layout-auto-custom', component: LayoutAutoCustom },
=======
>>>>>>> c8b2d3ca
    ],
  },
];

@NgModule({
  imports: [RouterModule.forRoot(routes)],
  exports: [RouterModule],
})
export class AppRoutingModule {}<|MERGE_RESOLUTION|>--- conflicted
+++ resolved
@@ -9,178 +9,6 @@
 
 import { NgModule } from '@angular/core';
 import { RouterModule, Routes } from '@angular/router';
-<<<<<<< HEAD
-import AboutAndLegal from 'src/preview-examples/about-and-legal';
-import ActionCard from 'src/preview-examples/action-card';
-import AGGrid from 'src/preview-examples/aggrid';
-import ApplicationExample from 'src/preview-examples/application';
-import ApplicationAppSwitchExample from 'src/preview-examples/application-app-switch';
-import ApplicationBreakpointExample from 'src/preview-examples/application-breakpoints';
-import ApplicationHeaderExample from 'src/preview-examples/application-header';
-import BasicNavigation from 'src/preview-examples/basic-navigation';
-import BasicNavigationWithOutHeader from 'src/preview-examples/basic-navigation-without-header';
-import Blind from 'src/preview-examples/blind';
-import Breadcrumb from 'src/preview-examples/breadcrumb';
-import BreadcrumbNextItems from 'src/preview-examples/breadcrumb-next-items';
-import BreadcrumbTruncate from 'src/preview-examples/breadcrumb-truncate';
-import ButtonGroup from 'src/preview-examples/button-group';
-import ButtonWithIcon from 'src/preview-examples/button-with-icon';
-import Buttons from 'src/preview-examples/buttons';
-import Card from 'src/preview-examples/card';
-import CardList from 'src/preview-examples/card-list';
-import CategoryFilter from 'src/preview-examples/category-filter';
-import CategoryFilterSuggestions from 'src/preview-examples/category-filter-suggestions';
-import Checkbox from 'src/preview-examples/checkbox';
-import CheckboxIndeterminate from 'src/preview-examples/checkbox-indeterminate';
-import Chip from 'src/preview-examples/chip';
-import ContentExample from 'src/preview-examples/content';
-import CustomField from 'src/preview-examples/custom-field';
-import CustomFieldValidation from 'src/preview-examples/custom-field-validation';
-import PageHeader from 'src/preview-examples/content-header';
-import PageHeaderNoBack from 'src/preview-examples/content-header-no-back';
-import DateDropdown from 'src/preview-examples/date-dropdown';
-import DateDropdownUserRange from 'src/preview-examples/date-dropdown-user-range';
-import DateField from '../preview-examples/date-field';
-import DateFieldDisabled from '../preview-examples/date-field-disabled';
-import DateFieldLabel from '../preview-examples/date-field-label';
-import DateFieldReadonly from '../preview-examples/date-field-readonly';
-import DateFieldValidation from '../preview-examples/date-field-validation';
-import Datepicker from 'src/preview-examples/datepicker';
-import DatepickerLocale from 'src/preview-examples/datepicker-locale';
-import DatepickerRange from 'src/preview-examples/datepicker-range';
-import Datetimepicker from 'src/preview-examples/datetimepicker';
-import Drawer from 'src/preview-examples/drawer';
-import DrawerFullHeight from 'src/preview-examples/drawer-full-height';
-import Dropdown from 'src/preview-examples/dropdown';
-import DropdownButton from 'src/preview-examples/dropdown-button';
-import DropdownButtonIcon from 'src/preview-examples/dropdown-button-icon';
-import DropdownIcon from 'src/preview-examples/dropdown-icon';
-import DropdownQuickActions from 'src/preview-examples/dropdown-quick-actions';
-import DropdownSubmenu from 'src/preview-examples/dropdown-submenu';
-import EmptyState from 'src/preview-examples/empty-state';
-import EmptyStateCompact from 'src/preview-examples/empty-state-compact';
-import EmptyStateCompactBreak from 'src/preview-examples/empty-state-compact-break';
-import EventList from 'src/preview-examples/event-list';
-import EventListCompact from 'src/preview-examples/event-list-compact';
-import EventListCustomItemHeight from 'src/preview-examples/event-list-custom-item-height';
-import EventListSelected from 'src/preview-examples/event-list-selected';
-import ExpandingSearch from 'src/preview-examples/expanding-search';
-import FlipTile from 'src/preview-examples/flip-tile';
-import Grid from 'src/preview-examples/grid';
-import GridPadding from 'src/preview-examples/grid-padding';
-import GridSize from 'src/preview-examples/grid-size';
-import Group from 'src/preview-examples/group';
-import GroupContextMenu from 'src/preview-examples/group-context-menu';
-import GroupCustomEntry from 'src/preview-examples/group-custom-entry';
-import GroupHeaderSuppressed from 'src/preview-examples/group-header-suppressed';
-import IconToggleButtonPrimaryGhost from 'src/preview-examples/icon-toggle-button-primary-ghost';
-import IconToggleButtonPrimaryOutline from 'src/preview-examples/icon-toggle-button-primary-outline';
-import IconToggleButtonSecondary from 'src/preview-examples/icon-toggle-button-secondary';
-import IconToggleButtonSecondaryGhost from 'src/preview-examples/icon-toggle-button-secondary-ghost';
-import IconToggleButtonSecondaryOutline from 'src/preview-examples/icon-toggle-button-secondary-outline';
-import Input from 'src/preview-examples/input';
-import InputDisabled from 'src/preview-examples/input-disabled';
-import InputReadonly from 'src/preview-examples/input-readonly';
-import InputWithIcon from 'src/preview-examples/input-with-icon';
-import KeyValue from 'src/preview-examples/key-value';
-import KeyValueList from 'src/preview-examples/key-value-list';
-import KeyValueListStriped from 'src/preview-examples/key-value-list-striped';
-import KeyValueListWithCustomValue from 'src/preview-examples/key-value-list-with-custom-value';
-import KeyValueListWithIcon from 'src/preview-examples/key-value-list-with-icon';
-import KeyValueWithCustomValue from 'src/preview-examples/key-value-with-custom-value';
-import KeyValueWithIcon from 'src/preview-examples/key-value-with-icon';
-import KeyValueWithLabelLeft from 'src/preview-examples/key-value-with-label-left';
-import Kpi from 'src/preview-examples/kpi';
-import MapNavigation from 'src/preview-examples/map-navigation';
-import MapNavigationOverlay from 'src/preview-examples/map-navigation-overlay';
-import MenuCategory from 'src/preview-examples/menu-category';
-import MessageBar from 'src/preview-examples/message-bar';
-import ModalByInstance from 'src/preview-examples/modal-by-instance';
-import Modal from 'src/preview-examples/modal-by-template';
-import ModalSizes from 'src/preview-examples/modal-sizes';
-import NumberField from '../preview-examples/number-field';
-import NumberFieldDisabled from '../preview-examples/number-field-disabled';
-import NumberFieldLabel from '../preview-examples/number-field-label';
-import NumberFieldReadonly from '../preview-examples/number-field-readonly';
-import NumberFieldStepperButton from '../preview-examples/number-field-stepper-button';
-import NumberFieldValidation from '../preview-examples/number-field-validation';
-import Pagination from 'src/preview-examples/pagination';
-import Pill from 'src/preview-examples/pill';
-import PillVariants from 'src/preview-examples/pill-variants';
-import PopoverNews from 'src/preview-examples/popover-news';
-import PushCard from 'src/preview-examples/push-card';
-import Radiobutton from 'src/preview-examples/radio-button';
-import Radio from 'src/preview-examples/radio';
-import RadioDisabled from 'src/preview-examples/radio-disabled';
-import RadioGroup from 'src/preview-examples/radio-group';
-import RadioValidation from 'src/preview-examples/radio-validation';
-import Select from 'src/preview-examples/select';
-import SelectEditable from 'src/preview-examples/select-editable';
-import SelectMultiple from 'src/preview-examples/select-multiple';
-import SelectNgModel from 'src/preview-examples/select-ng-model';
-import SelectValidation from '../preview-examples/select-validation';
-import Settings from 'src/preview-examples/settings';
-import Slider from 'src/preview-examples/slider';
-import SliderError from 'src/preview-examples/slider-error';
-import SliderMarker from 'src/preview-examples/slider-marker';
-import SliderTrace from 'src/preview-examples/slider-trace';
-import Spinner from 'src/preview-examples/spinner';
-import SpinnerLarge from 'src/preview-examples/spinner-large';
-import SplitButton from 'src/preview-examples/split-button';
-import SplitButtonIcons from 'src/preview-examples/split-button-icons';
-import Tabs from 'src/preview-examples/tabs';
-import TabsRounded from 'src/preview-examples/tabs-rounded';
-import Textarea from 'src/preview-examples/textarea';
-import TextareaDisabled from 'src/preview-examples/textarea-disabled';
-import TextareaReadonly from 'src/preview-examples/textarea-readonly';
-import TextareaField from '../preview-examples/textarea-field';
-import TextareaFieldDisabled from '../preview-examples/textarea-field-disabled';
-import TextareaFieldReadonly from '../preview-examples/textarea-field-readonly';
-import TextareaFieldRowsCols from '../preview-examples/textarea-field-rows-cols';
-import TextareaFieldValidation from '../preview-examples/textarea-field-validation';
-import TextField from '../preview-examples/text-field';
-import TextFieldDisabled from '../preview-examples/text-field-disabled';
-import TextFieldLabel from '../preview-examples/text-field-label';
-import TextFieldPattern from '../preview-examples/text-field-pattern';
-import TextFieldReadonly from '../preview-examples/text-field-readonly';
-import TextFieldTypes from '../preview-examples/text-field-types';
-import TextFieldValidation from '../preview-examples/text-field-validation';
-import ThemeService from 'src/preview-examples/theme-switcher';
-import Tile from 'src/preview-examples/tile';
-import Timepicker from 'src/preview-examples/timepicker';
-import Toast from 'src/preview-examples/toast';
-import ToastCustom from 'src/preview-examples/toast-custom';
-import ToastPosition from 'src/preview-examples/toast-position';
-import Toggle from 'src/preview-examples/toggle';
-import ToggleButtonPrimary from 'src/preview-examples/toggle-button-primary';
-import ToggleButtonPrimaryGhost from 'src/preview-examples/toggle-button-primary-ghost';
-import ToggleButtonPrimaryOutline from 'src/preview-examples/toggle-button-primary-outline';
-import ToggleButtonSecondary from 'src/preview-examples/toggle-button-secondary';
-import ToggleButtonSecondaryGhost from 'src/preview-examples/toggle-button-secondary-ghost';
-import ToggleButtonSecondaryOutline from 'src/preview-examples/toggle-button-secondary-outline';
-import ToggleCustomLabel from 'src/preview-examples/toggle-custom-label';
-import ToggleDisabled from 'src/preview-examples/toggle-disabled';
-import ToggleNgModel from 'src/preview-examples/toggle-ng-model';
-import Tooltip from 'src/preview-examples/tooltip';
-import TooltipTitle from 'src/preview-examples/tooltip-title';
-import Tree from 'src/preview-examples/tree';
-import TreeCustom from 'src/preview-examples/tree-custom';
-import Upload from 'src/preview-examples/upload';
-import Validation from 'src/preview-examples/validation';
-import VerticalTabs from 'src/preview-examples/vertical-tabs';
-import VerticalTabsWithAvatar from 'src/preview-examples/vertical-tabs-with-avatar';
-import Workflow from 'src/preview-examples/workflow';
-import WorkflowVertical from 'src/preview-examples/workflow-vertical';
-import Pane from '../preview-examples/pane';
-import PaneLayout from '../preview-examples/pane-layout';
-import { NavigationTestComponent } from './components/navigation-test.component';
-import Echarts from 'src/preview-examples/echarts';
-import ValidationSelect from 'src/preview-examples/validation-select';
-import ValidationTextField from 'src/preview-examples/validation-text-field';
-import FormValidation from 'src/preview-examples/form-validation';
-import LayoutAuto from 'src/preview-examples/layout-auto';
-import LayoutAutoCustom from 'src/preview-examples/layout-auto-custom';
-=======
 
 import AboutAndLegal from '../preview-examples/about-and-legal';
 import ActionCard from '../preview-examples/action-card';
@@ -339,7 +167,43 @@
 import VerticalTabsWithAvatar from '../preview-examples/vertical-tabs-with-avatar';
 import Workflow from '../preview-examples/workflow';
 import WorkflowVertical from '../preview-examples/workflow-vertical';
->>>>>>> c8b2d3ca
+import CustomField from '../preview-examples/custom-field';
+import CustomFieldValidation from '../preview-examples/custom-field-validation';
+import DateField from '../preview-examples/date-field';
+import DateFieldDisabled from '../preview-examples/date-field-disabled';
+import DateFieldLabel from '../preview-examples/date-field-label';
+import DateFieldReadonly from '../preview-examples/date-field-readonly';
+import DateFieldValidation from '../preview-examples/date-field-validation';
+import NumberField from '../preview-examples/number-field';
+import NumberFieldDisabled from '../preview-examples/number-field-disabled';
+import NumberFieldLabel from '../preview-examples/number-field-label';
+import NumberFieldReadonly from '../preview-examples/number-field-readonly';
+import NumberFieldStepperButton from '../preview-examples/number-field-stepper-button';
+import NumberFieldValidation from '../preview-examples/number-field-validation';
+import Radio from '../preview-examples/radio';
+import Radiobutton from '../preview-examples/radio-button';
+import RadioDisabled from '../preview-examples/radio-disabled';
+import RadioGroup from '../preview-examples/radio-group';
+import RadioValidation from '../preview-examples/radio-validation';
+import SelectValidation from '../preview-examples/select-validation';
+import TextField from '../preview-examples/text-field';
+import TextFieldDisabled from '../preview-examples/text-field-disabled';
+import TextFieldLabel from '../preview-examples/text-field-label';
+import TextFieldPattern from '../preview-examples/text-field-pattern';
+import TextFieldReadonly from '../preview-examples/text-field-readonly';
+import TextFieldTypes from '../preview-examples/text-field-types';
+import TextFieldValidation from '../preview-examples/text-field-validation';
+import TextareaField from '../preview-examples/textarea-field';
+import TextareaFieldDisabled from '../preview-examples/textarea-field-disabled';
+import TextareaFieldReadonly from '../preview-examples/textarea-field-readonly';
+import TextareaFieldRowsCols from '../preview-examples/textarea-field-rows-cols';
+import TextareaFieldValidation from '../preview-examples/textarea-field-validation';
+import ToggleButtonPrimary from '../preview-examples/toggle-button-primary';
+import ValidationSelect from 'src/preview-examples/validation-select';
+import ValidationTextField from 'src/preview-examples/validation-text-field';
+import FormValidation from 'src/preview-examples/form-validation';
+import LayoutAuto from 'src/preview-examples/layout-auto';
+import LayoutAutoCustom from 'src/preview-examples/layout-auto-custom';
 
 const routes: Routes = [
   {
@@ -374,7 +238,6 @@
         component: ContentExample,
       },
       {
-<<<<<<< HEAD
         path: 'custom-field',
         component: CustomField,
       },
@@ -385,10 +248,14 @@
       {
         path: 'buttons',
         component: Buttons,
-=======
+      },
+      {
+        path: 'button-group',
+        component: ButtonGroup,
+      },
+      {
         path: 'aggrid',
         component: AgGrid,
->>>>>>> c8b2d3ca
       },
       {
         path: 'avatar-image',
@@ -508,7 +375,6 @@
         component: DateDropdownUserRange,
       },
       {
-<<<<<<< HEAD
         path: 'date-field',
         component: DateField,
       },
@@ -531,14 +397,14 @@
       {
         path: 'datepicker',
         component: Datepicker,
-=======
+      },
+      {
         path: 'content-header-no-back',
         component: ContentHeaderNoBack,
       },
       {
         path: 'content-header',
         component: ContentHeader,
->>>>>>> c8b2d3ca
       },
       {
         path: 'datepicker-locale',
@@ -806,12 +672,8 @@
       },
       { path: 'pane', component: Pane },
       { path: 'pane-layout', component: PaneLayout },
-      {
-        path: 'pill',
-        component: Pill,
-      },
+      { path: 'pill', component: Pill },
       { path: 'pill-variants', component: PillVariants },
-<<<<<<< HEAD
       { path: 'popover-news', component: PopoverNews },
       { path: 'radio-button', component: Radiobutton },
       { path: 'radio', component: Radio },
@@ -850,8 +712,11 @@
       { path: 'timepicker', component: Timepicker },
       { path: 'toggle-button-primary', component: ToggleButtonPrimary },
       { path: 'toggle-button-secondary', component: ToggleButtonSecondary },
-=======
->>>>>>> c8b2d3ca
+      {
+        path: 'pill',
+        component: Pill,
+      },
+      { path: 'pill-variants', component: PillVariants },
       {
         path: 'popover-news',
         component: PopoverNews,
@@ -968,7 +833,6 @@
         path: 'toggle-button-primary-outline',
         component: ToggleButtonPrimaryOutline,
       },
-<<<<<<< HEAD
       { path: 'toggle-disabled', component: ToggleDisabled },
       { path: 'toggle-custom-label', component: ToggleCustomLabel },
       { path: 'toggle-ng-model', component: ToggleNgModel },
@@ -991,20 +855,15 @@
       },
       { path: 'number-field-validation', component: NumberFieldValidation },
       { path: 'tooltip', component: Tooltip },
-      { path: 'tooltip-title', component: TooltipTitle },
       { path: 'modal-by-instance', component: ModalByInstance },
       { path: 'push-card', component: PushCard },
       { path: 'action-card', component: ActionCard },
       { path: 'card', component: Card },
       { path: 'card-list', component: CardList },
-      { path: 'page-header', component: PageHeader },
-      { path: 'page-header-no-back', component: PageHeaderNoBack },
       { path: 'empty-state', component: EmptyState },
       { path: 'empty-state-compact', component: EmptyStateCompact },
       { path: 'empty-state-compact-break', component: EmptyStateCompactBreak },
       { path: 'key-value', component: KeyValue },
-=======
->>>>>>> c8b2d3ca
       {
         path: 'toggle-button-secondary-ghost',
         component: ToggleButtonSecondaryGhost,
@@ -1077,7 +936,6 @@
         path: 'workflow',
         component: Workflow,
       },
-<<<<<<< HEAD
       { path: 'key-value-list-with-icon', component: KeyValueListWithIcon },
       { path: 'key-value-list-striped', component: KeyValueListStriped },
       { path: 'menu-category', component: MenuCategory },
@@ -1094,8 +952,6 @@
       { path: 'form-validation', component: FormValidation },
       { path: 'layout-auto', component: LayoutAuto },
       { path: 'layout-auto-custom', component: LayoutAutoCustom },
-=======
->>>>>>> c8b2d3ca
     ],
   },
 ];
