--- conflicted
+++ resolved
@@ -9,14 +9,9 @@
 
 import 'example-styles/dist/global.css';
 
-<<<<<<< HEAD
 import { IxApplicationContext } from '@siemens/ix-react';
-=======
-import React from 'react';
->>>>>>> c8b2d3ca
 import ReactDOM from 'react-dom/client';
 import { BrowserRouter, Route, Routes } from 'react-router-dom';
-import { IxApplicationContext } from '@siemens/ix-react';
 
 import App from './App';
 import AboutAndLegal from './preview-examples/about-and-legal';
@@ -55,14 +50,10 @@
 import CheckboxIndeterminate from './preview-examples/checkbox-indeterminate';
 import Chip from './preview-examples/chip';
 import Content from './preview-examples/content';
-<<<<<<< HEAD
 import CustomField from './preview-examples/custom-field';
 import CustomFieldValidation from './preview-examples/custom-field-validation';
-import PageHeader from './preview-examples/content-header';
-=======
 import ContentHeader from './preview-examples/content-header';
 import ContentHeaderNoBack from './preview-examples/content-header-no-back';
->>>>>>> c8b2d3ca
 import DateDropdown from './preview-examples/date-dropdown';
 import DateDropdownUserRange from './preview-examples/date-dropdown-user-range';
 import Datepicker from './preview-examples/datepicker';
@@ -131,17 +122,14 @@
 import MessageBar from './preview-examples/message-bar';
 import Modal from './preview-examples/modal';
 import ModalSizes from './preview-examples/modal-sizes';
-<<<<<<< HEAD
 import NumberField from './preview-examples/number-field';
 import NumberFieldDisabled from './preview-examples/number-field-disabled';
 import NumberFieldLabel from './preview-examples/number-field-label';
 import NumberFieldReadonly from './preview-examples/number-field-readonly';
 import NumberFieldStepperButton from './preview-examples/number-field-stepper-button';
 import NumberFieldValidation from './preview-examples/number-field-validation';
-=======
 import Pagination from './preview-examples/pagination';
 import PaginationAdvanced from './preview-examples/pagination-advanced';
->>>>>>> c8b2d3ca
 import Pane from './preview-examples/pane';
 import PaneLayout from './preview-examples/pane-layout';
 import Pill from './preview-examples/pill';
@@ -209,21 +197,19 @@
 import Workflow from './preview-examples/workflow';
 import WorkflowVertical from './preview-examples/workflow-vertical';
 import reportWebVitals from './reportWebVitals';
-<<<<<<< HEAD
-import { NavigationTest } from './testing/NavigationTest';
-import Echarts from './preview-examples/echarts';
 import ValidationSelect from './preview-examples/validation-select';
 import FormValidation from './preview-examples/form-validation';
 import LayoutAuto from './preview-examples/layout-auto';
 import LayoutAutoCustom from './preview-examples/layout-auto-custom';
-=======
->>>>>>> c8b2d3ca
 
 ReactDOM.createRoot(document.getElementById('root') as HTMLElement).render(
   <IxApplicationContext>
     <BrowserRouter>
       <Routes>
         <Route path="/" element={<App />} />
+        <Route path="/preview/grid-padding" element={<GridPadding />} />
+        <Route path="/preview/grid-size" element={<GridSize />} />
+        <Route path="/preview/grid" element={<Grid />} />
         <Route path="/preview/about-and-legal" element={<AboutAndLegal />} />
         <Route path="/preview/action-card" element={<ActionCard />} />
         <Route path="/preview/aggrid" element={<AgGrid />} />
@@ -252,19 +238,7 @@
           path="/preview/blind-header-actions"
           element={<BlindHeaderActions />}
         />
-<<<<<<< HEAD
-        <Route path="/preview/custom-field" element={<CustomField />} />
-        <Route
-          path="/preview/custom-field-validation"
-          element={<CustomFieldValidation />}
-        />
-        <Route path="/preview/buttons" element={<Buttons />} />
-        <Route path="/preview/button-with-icon" element={<ButtonWithIcon />} />
-        <Route path="/preview/button-group" element={<ButtonGroup />} />
-
-=======
         <Route path="/preview/blind-variants" element={<BlindVariants />} />
->>>>>>> c8b2d3ca
         <Route path="/preview/blind" element={<Blind />} />
         <Route
           path="/preview/breadcrumb-next-items"
@@ -303,6 +277,11 @@
           element={<CheckboxIndeterminate />}
         />
         <Route path="/preview/checkbox" element={<Checkbox />} />
+        <Route path="/preview/custom-field" element={<CustomField />} />
+        <Route
+          path="/preview/custom-field-validation"
+          element={<CustomFieldValidation />}
+        />
         <Route path="/preview/chip" element={<Chip />} />
         <Route path="/preview/content" element={<Content />} />
         <Route path="/preview/date-dropdown" element={<DateDropdown />} />
@@ -365,7 +344,6 @@
         <Route path="/preview/event-list" element={<EventList />} />
         <Route path="/preview/expanding-search" element={<ExpandingSearch />} />
         <Route path="/preview/flip-tile" element={<FlipTile />} />
-<<<<<<< HEAD
         <Route path="/preview/form-checkbox" element={<FormCheckbox />} />
         <Route
           path="/preview/form-checkbox-disabled"
@@ -379,12 +357,6 @@
           path="/preview/form-checkbox-validation"
           element={<FormCheckboxValidation />}
         />
-        <Route path="/preview/group" element={<Group />} />
-=======
-        <Route path="/preview/grid-padding" element={<GridPadding />} />
-        <Route path="/preview/grid-size" element={<GridSize />} />
-        <Route path="/preview/grid" element={<Grid />} />
->>>>>>> c8b2d3ca
         <Route
           path="/preview/group-context-menu"
           element={<GroupContextMenu />}
@@ -470,6 +442,18 @@
         />
         <Route path="/preview/message" element={<Message />} />
         <Route path="/preview/message-bar" element={<MessageBar />} />
+        <Route path="/preview/radio-button" element={<RadioButton />} />
+        <Route path="/preview/radio" element={<Radio />} />
+        <Route path="/preview/radio-disabled" element={<RadioDisabled />} />
+        <Route path="/preview/radio-group" element={<RadioGroup />} />
+        <Route path="/preview/radio-validation" element={<RadioValidation />} />
+        <Route path="/preview/select" element={<Select />} />
+        <Route path="/preview/select-editable" element={<SelectEditable />} />
+        <Route path="/preview/select-multiple" element={<SelectMultiple />} />
+        <Route
+          path="/preview/select-validation"
+          element={<SelecValidation />}
+        />
         <Route path="/preview/modal-sizes" element={<ModalSizes />} />
         <Route path="/preview/modal" element={<Modal />} />
         <Route
@@ -484,22 +468,6 @@
         <Route path="/preview/popover-news" element={<PopoverNews />} />
         <Route path="/preview/push-card" element={<PushCard />} />
         <Route path="/preview/radio-button" element={<RadioButton />} />
-<<<<<<< HEAD
-        <Route path="/preview/radio" element={<Radio />} />
-        <Route path="/preview/radio-disabled" element={<RadioDisabled />} />
-        <Route path="/preview/radio-group" element={<RadioGroup />} />
-        <Route path="/preview/radio-validation" element={<RadioValidation />} />
-        <Route path="/preview/select" element={<Select />} />
-        <Route path="/preview/select-editable" element={<SelectEditable />} />
-        <Route path="/preview/select-multiple" element={<SelectMultiple />} />
-        <Route
-          path="/preview/select-validation"
-          element={<SelecValidation />}
-        />
-        <Route path="/preview/pane" element={<Pane />} />
-        <Route path="/preview/pane-layout" element={<PaneLayout />} />
-        <Route path="/preview/spinner" element={<Spinner />} />
-=======
         <Route path="/preview/select-editable" element={<SelectEditable />} />
         <Route path="/preview/select-multiple" element={<SelectMultiple />} />
         <Route path="/preview/select" element={<Select />} />
@@ -508,7 +476,6 @@
         <Route path="/preview/slider-marker" element={<SliderMarker />} />
         <Route path="/preview/slider-trace" element={<SliderTrace />} />
         <Route path="/preview/slider" element={<Slider />} />
->>>>>>> c8b2d3ca
         <Route path="/preview/spinner-large" element={<SpinnerLarge />} />
         <Route path="/preview/spinner" element={<Spinner />} />
         <Route
@@ -526,7 +493,6 @@
           path="/preview/textarea-readonly"
           element={<TextareaReadonly />}
         />
-<<<<<<< HEAD
         <Route path="/preview/textarea-field" element={<TextareaField />} />
         <Route
           path="/preview/textarea-field-disabled"
@@ -563,10 +529,8 @@
           path="/preview/text-field-validation"
           element={<TextFieldValidation />}
         />
-=======
         <Route path="/preview/textarea" element={<Textarea />} />
         <Route path="/preview/theme-switcher" element={<ThemeSwitcher />} />
->>>>>>> c8b2d3ca
         <Route path="/preview/tile" element={<Tile />} />
         <Route path="/preview/timepicker" element={<Timepicker />} />
         <Route path="/preview/toast-custom" element={<ToastCustom />} />
@@ -576,15 +540,35 @@
           path="/preview/toggle-button-primary-ghost"
           element={<ToggleButtonPrimaryGhost />}
         />
-<<<<<<< HEAD
-        <Route path="/preview/tree" element={<Tree />} />
-        <Route path="/preview/theme-switcher" element={<ThemeSwitcher />} />
+        <Route
+          path="/preview/toggle-button-primary-outline"
+          element={<ToggleButtonPrimaryOutline />}
+        />
+        <Route
+          path="/preview/toggle-button-secondary-ghost"
+          element={<ToggleButtonSecondaryGhost />}
+        />
+        <Route
+          path="/preview/toggle-button-secondary-outline"
+          element={<ToggleButtonSecondaryOutline />}
+        />
+        <Route
+          path="/preview/toggle-button-secondary"
+          element={<ToggleButtonSecondary />}
+        />
+        <Route path="/preview/toggle-checked" element={<ToggleChecked />} />
+        <Route
+          path="/preview/toggle-custom-label"
+          element={<ToggleCustomLabel />}
+        />
+        <Route path="/preview/toggle-disabled" element={<ToggleDisabled />} />
+        <Route
+          path="/preview/toggle-indeterminate"
+          element={<ToggleIndeterminate />}
+        />
+        <Route path="/preview/toggle" element={<Toggle />} />
+        <Route path="/preview/tooltip" element={<Tooltip />} />
         <Route path="/preview/tree-custom" element={<TreeCustom />} />
-        <Route path="/preview/popover-news" element={<PopoverNews />} />
-        <Route path="/preview/settings" element={<Settings />} />
-        <Route path="/preview/kpi" element={<Kpi />} />
-        <Route path="/preview/modal" element={<ModalExample />} />
-        <Route path="/preview/modal-sizes" element={<ModalSizes />} />
         <Route path="/preview/number-field" element={<NumberField />} />
         <Route
           path="/preview/number-field-disabled"
@@ -606,85 +590,6 @@
           path="/preview/number-field-validation"
           element={<NumberFieldValidation />}
         />
-        <Route path="/preview/validation" element={<Validation />} />
-        <Route path="/preview/workflow" element={<Workflow />} />
-=======
->>>>>>> c8b2d3ca
-        <Route
-          path="/preview/toggle-button-primary-outline"
-          element={<ToggleButtonPrimaryOutline />}
-        />
-        <Route
-          path="/preview/toggle-button-secondary-ghost"
-          element={<ToggleButtonSecondaryGhost />}
-        />
-        <Route
-          path="/preview/toggle-button-secondary-outline"
-          element={<ToggleButtonSecondaryOutline />}
-        />
-        <Route
-          path="/preview/toggle-button-secondary"
-          element={<ToggleButtonSecondary />}
-        />
-        <Route path="/preview/toggle-checked" element={<ToggleChecked />} />
-        <Route
-          path="/preview/toggle-custom-label"
-          element={<ToggleCustomLabel />}
-        />
-        <Route path="/preview/toggle-disabled" element={<ToggleDisabled />} />
-        <Route
-          path="/preview/toggle-indeterminate"
-          element={<ToggleIndeterminate />}
-        />
-        <Route path="/preview/toggle" element={<Toggle />} />
-        <Route path="/preview/tooltip" element={<Tooltip />} />
-<<<<<<< HEAD
-        <Route path="/preview/tooltip-title" element={<TooltipTitle />} />
-        <Route path="/preview/push-card" element={<PushCard />} />
-        <Route path="/preview/action-card" element={<ActionCard />} />
-        <Route path="/preview/card" element={<Card />} />
-        <Route path="/preview/card-list" element={<CardList />} />
-        <Route path="/testing">
-          <Route path="navigation" element={<NavigationTest />}>
-            <Route
-              path="link1"
-              element={
-                <div>
-                  <Buttons />
-                </div>
-              }
-            />
-            <Route
-              path="link2"
-              element={
-                <div>
-                  <ButtonGroup />
-                </div>
-              }
-            />
-          </Route>
-        </Route>
-        <Route path="/preview/page-header" element={<PageHeader />} />
-        <Route path="/preview/menu-category" element={<MenuCategory />} />
-        <Route path="/preview/slider" element={<Slider />} />
-        <Route path="/preview/slider-trace" element={<SliderTrace />} />
-        <Route path="/preview/slider-marker" element={<SliderMarker />} />
-        <Route path="/preview/slider-error" element={<SliderError />} />
-        <Route path="/preview/grid" element={<Grid />} />
-        <Route path="/preview/grid-size" element={<GridSize />} />
-        <Route path="/preview/grid-padding" element={<GridPadding />} />
-        <Route
-          path="/preview/validation-select"
-          element={<ValidationSelect />}
-        />
-        <Route path="/preview/form-validation" element={<FormValidation />} />
-        <Route path="/preview/layout-auto" element={<LayoutAuto />} />
-        <Route
-          path="/preview/layout-auto-custom"
-          element={<LayoutAutoCustom />}
-        />
-=======
-        <Route path="/preview/tree-custom" element={<TreeCustom />} />
         <Route path="/preview/tree" element={<Tree />} />
         <Route path="/preview/upload" element={<Upload />} />
         <Route path="/preview/validation" element={<Validation />} />
@@ -697,8 +602,17 @@
           path="/preview/workflow-vertical"
           element={<WorkflowVertical />}
         />
+        <Route
+          path="/preview/validation-select"
+          element={<ValidationSelect />}
+        />
+        <Route path="/preview/form-validation" element={<FormValidation />} />
+        <Route path="/preview/layout-auto" element={<LayoutAuto />} />
+        <Route
+          path="/preview/layout-auto-custom"
+          element={<LayoutAutoCustom />}
+        />
         <Route path="/preview/workflow" element={<Workflow />} />
->>>>>>> c8b2d3ca
       </Routes>
     </BrowserRouter>
   </IxApplicationContext>
