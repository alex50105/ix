/*
 * SPDX-FileCopyrightText: 2023 Siemens AG
 *
 * SPDX-License-Identifier: MIT
 *
 * This source code is licensed under the MIT license found in the
 * LICENSE file in the root directory of this source tree.
 */

import 'ag-grid-community/styles/ag-grid.css'; // Core grid CSS, always needed
import 'ag-grid-community/styles/ag-theme-alpine.css'; // Optional theme CSS
import '@siemens/ix-aggrid/dist/ix-aggrid/ix-aggrid.css';
import '@siemens/ix/dist/siemens-ix/siemens-ix.css';

import {IxApplicationContext} from '@siemens/ix-react';
import React from 'react';
import ReactDOM from 'react-dom/client';
import {BrowserRouter, Route, Routes} from 'react-router-dom';
import App from './App';
import './index.css';
import AboutAndLegal from './preview-examples/about-and-legal';
import ActionCard from './preview-examples/action-card';
import AGGrid from './preview-examples/aggrid';
import BasicNavigation from './preview-examples/basic-navigation';
import BasicNavigationWithoutHeader from './preview-examples/basic-navigation-without-header';
import Blind from './preview-examples/blind';
import Breadcrumb from './preview-examples/breadcrumb';
import BreadcrumbNextItems from './preview-examples/breadcrumb-next-items';
import BreadcrumbTruncate from './preview-examples/breadcrumb-truncate';
import ButtonGroup from './preview-examples/button-group';
import ButtonWithIcon from './preview-examples/button-with-icon';
import Buttons from './preview-examples/buttons';
import Card from './preview-examples/card';
import CardList from './preview-examples/card-list';
import Checkbox from './preview-examples/checkbox';
import CheckboxIndeterminate from './preview-examples/checkbox-indeterminate';
import Chip from './preview-examples/chip';
import PageHeader from './preview-examples/content-header';
import DateDropdownUserRange from './preview-examples/date-dropdown-user-range';
import Datepicker from './preview-examples/datepicker';
import DatepickerRange from './preview-examples/datepicker-range';
import Datetimepicker from './preview-examples/datetimepicker';
import DrawerFullHeight from './preview-examples/drawer-full-height';
import Dropdown from './preview-examples/dropdown';
import DropdownIcon from './preview-examples/dropdown-icon';
import EventList from './preview-examples/event-list';
import EventListCompact from './preview-examples/event-list-compact';
import EventListCustomHeight from './preview-examples/event-list-custom-item-height';
import EventListSelected from './preview-examples/event-list-selected';
import ExpandingSearch from './preview-examples/expanding-search';
import FlipTile from './preview-examples/flip-tile';
import Grid from './preview-examples/grid';
import GridPadding from './preview-examples/grid-padding';
import GridSize from './preview-examples/grid-size';
import Group from './preview-examples/group';
import GroupContextMenu from './preview-examples/group-context-menu';
import GroupCustomEntry from './preview-examples/group-custom-entry';
import GroupHeaderSuppressed from './preview-examples/group-header-suppressed';
import Input from './preview-examples/input';
import InputDisabled from './preview-examples/input-disabled';
import InputReadonly from './preview-examples/input-readonly';
import InputWithIcon from './preview-examples/input-with-icon';
import Kpi from './preview-examples/kpi';
import MapNavigation from './preview-examples/map-navigation';
import MapNavigationOverlay from './preview-examples/map-navigation-overlay';
import MenuCategory from './preview-examples/menu-category';
import MessageBar from './preview-examples/message-bar';
import ModalExample from './preview-examples/modal';
import ModalSizes from './preview-examples/modal-sizes';
import Pill from './preview-examples/pill';
import PopoverNews from './preview-examples/popover-news';
import PushCard from './preview-examples/push-card';
import RadioButton from './preview-examples/radio-button';
import Select from './preview-examples/select';
import SelectEditable from './preview-examples/select-editable';
import SelectMultiple from './preview-examples/select-multiple';
import Settings from './preview-examples/settings';
import Slider from './preview-examples/slider';
import SliderError from './preview-examples/slider-error';
import SliderMarker from './preview-examples/slider-marker';
import SliderTrace from './preview-examples/slider-trace';
import Spinner from './preview-examples/spinner';
import SpinnerLarge from './preview-examples/spinner-large';
import Splitbutton from './preview-examples/split-button';
import SplitbuttonIcons from './preview-examples/split-button-icons';
import Tabs from './preview-examples/tabs';
import Textarea from './preview-examples/textarea';
import TextareaDisabled from './preview-examples/textarea-disabled';
import TextareaReadonly from './preview-examples/textarea-readonly';
import ThemeSwitcher from './preview-examples/theme-switcher';
import Tile from './preview-examples/tile';
import Timepicker from './preview-examples/timepicker';
import Toast from './preview-examples/toast';
import ToastCustom from './preview-examples/toast-custom';
import ToastPosition from './preview-examples/toast-position';
import Toggle from './preview-examples/toggle';
import ToggleCustomLabel from './preview-examples/toggle-custom-label';
import ToggleDisabled from './preview-examples/toggle-disabled';
import Tooltip from './preview-examples/tooltip';
import TooltipTitle from './preview-examples/tooltip-title';
import Tree from './preview-examples/tree';
import TreeCustom from './preview-examples/tree-custom';
import Validation from './preview-examples/validation';
import Workflow from './preview-examples/workflow';
import WorkflowVertical from './preview-examples/workflow-vertical';
import reportWebVitals from './reportWebVitals';
import {NavigationTest} from './testing/NavigationTest';
import DateDropdown from "./preview-examples/date-dropdown";

ReactDOM.createRoot(document.getElementById('root') as HTMLElement).render(
  <IxApplicationContext>
    <BrowserRouter>
      <Routes>
        <Route path="/" element={<App/>}/>
        <Route path="/preview/checkbox" element={<Checkbox/>}/>
        <Route
          path="/preview/checkbox-indeterminate"
          element={<CheckboxIndeterminate/>}
        />
        <Route path="/preview/checkbox" element={<Checkbox/>}/>
        <Route
          path="/preview/checkbox-indeterminate"
          element={<CheckboxIndeterminate/>}
        />
        <Route path="/preview/buttons" element={<Buttons/>}/>
        <Route path="/preview/button-with-icon" element={<ButtonWithIcon/>}/>
        <Route path="/preview/button-group" element={<ButtonGroup/>}/>

        <Route path="/preview/blind" element={<Blind/>}/>
        <Route path="/preview/breadcrumb" element={<Breadcrumb/>}/>
        <Route
          path="/preview/breadcrumb-next-items"
          element={<BreadcrumbNextItems/>}
        />
        <Route
          path="/preview/breadcrumb-truncate"
          element={<BreadcrumbTruncate/>}
        />
        <Route path="/preview/about-and-legal" element={<AboutAndLegal/>}/>
        <Route path="/preview/button-with-icon" element={<ButtonWithIcon/>}/>
        <Route path="/preview/button-group" element={<ButtonGroup/>}/>

        <Route path="/preview/blind" element={<Blind/>}/>
        <Route path="/preview/breadcrumb" element={<Breadcrumb/>}/>
        <Route
          path="/preview/breadcrumb-next-items"
          element={<BreadcrumbNextItems/>}
        />
        <Route
          path="/preview/breadcrumb-truncate"
          element={<BreadcrumbTruncate/>}
        />
        <Route path="/preview/about-and-legal" element={<AboutAndLegal/>}/>
        <Route path="/preview/aggrid" element={<AGGrid/>}/>
        <Route path="/preview/chip" element={<Chip/>}/>
        <Route path="/preview/date-dropdown" element={<DateDropdown/>}/>
          <Route path="/preview/date-dropdown-user-range" element={<DateDropdownUserRange/>}/>
        <Route path="/preview/datepicker" element={<Datepicker/>}/>
        <Route path="/preview/datepicker-range" element={<DatepickerRange/>}/>
        <Route path="/preview/datetimepicker" element={<Datetimepicker/>}/>
        <Route
          path="/preview/drawer-full-height"
          element={<DrawerFullHeight/>}
        />
        <Route path="/preview/dropdown" element={<Dropdown/>}/>
        <Route path="/preview/dropdown-icon" element={<DropdownIcon/>}/>
        <Route path="/preview/event-list" element={<EventList/>}/>
        <Route
          path="/preview/event-list-compact"
          element={<EventListCompact/>}
        />
        <Route
          path="/preview/event-list-custom-item-height"
          element={<EventListCustomHeight/>}
        />
        <Route
          path="/preview/event-list-selected"
          element={<EventListSelected/>}
        />
        <Route path="/preview/expanding-search" element={<ExpandingSearch/>}/>
        <Route path="/preview/flip-tile" element={<FlipTile/>}/>
        <Route path="/preview/group" element={<Group/>}/>
        <Route
          path="/preview/group-context-menu"
          element={<GroupContextMenu/>}
        />
        <Route
          path="/preview/group-custom-entry"
          element={<GroupCustomEntry/>}
        />
        <Route
          path="/preview/group-header-suppressed"
          element={<GroupHeaderSuppressed/>}
        />
        <Route path="/preview/input" element={<Input/>}/>
        <Route path="/preview/input-disabled" element={<InputDisabled/>}/>
        <Route path="/preview/input-readonly" element={<InputReadonly/>}/>
        <Route path="/preview/input-with-icon" element={<InputWithIcon/>}/>
        <Route path="/preview/message-bar" element={<MessageBar/>}/>
        <Route path="/preview/pill" element={<Pill/>}/>
        <Route path="/preview/radio-button" element={<RadioButton/>}/>
        <Route path="/preview/select" element={<Select/>}/>
        <Route path="/preview/select-editable" element={<SelectEditable/>}/>
        <Route path="/preview/select-multiple" element={<SelectMultiple/>}/>
        <Route path="/preview/spinner" element={<Spinner/>}/>
        <Route path="/preview/spinner-large" element={<SpinnerLarge/>}/>
        <Route path="/preview/split-button" element={<Splitbutton/>}/>
        <Route
          path="/preview/split-button-icons"
          element={<SplitbuttonIcons/>}
        />
        <Route path="/preview/tabs" element={<Tabs/>}/>
        <Route path="/preview/textarea" element={<Textarea/>}/>
        <Route
          path="/preview/textarea-disabled"
          element={<TextareaDisabled/>}
        />
        <Route
          path="/preview/textarea-readonly"
          element={<TextareaReadonly/>}
        />
        <Route path="/preview/tile" element={<Tile/>}/>
        <Route path="/preview/timepicker" element={<Timepicker/>}/>
        <Route path="/preview/toast" element={<Toast/>}/>
        <Route path="/preview/toast-custom" element={<ToastCustom/>}/>
        <Route path="/preview/toast-position" element={<ToastPosition/>}/>
        <Route path="/preview/toggle" element={<Toggle/>}/>
        <Route path="/preview/toggle-disabled" element={<ToggleDisabled/>}/>
        <Route
          path="/preview/toggle-custom-toggle"
          element={<ToggleCustomLabel/>}
        />
        <Route path="/preview/tree" element={<Tree/>}/>
        <Route path="/preview/theme-switcher" element={<ThemeSwitcher/>}/>
        <Route path="/preview/tree-custom" element={<TreeCustom/>}/>
        <Route path="/preview/popover-news" element={<PopoverNews/>}/>
        <Route path="/preview/settings" element={<Settings/>}/>
        <Route path="/preview/kpi" element={<Kpi/>}/>
        <Route path="/preview/modal" element={<ModalExample/>}/>
        <Route path="/preview/modal-sizes" element={<ModalSizes/>}/>
        <Route path="/preview/validation" element={<Validation/>}/>
        <Route path="/preview/workflow" element={<Workflow/>}/>
        <Route
          path="/preview/workflow-vertical"
          element={<WorkflowVertical/>}
        />
        <Route path="/preview/basic-navigation" element={<BasicNavigation/>}/>
        <Route
          path="/preview/basic-navigation-without-header"
          element={<BasicNavigationWithoutHeader/>}
        />
        <Route path="/preview/map-navigation" element={<MapNavigation/>}/>
        <Route
          path="/preview/map-navigation-overlay"
          element={<MapNavigationOverlay/>}
        />
<<<<<<< HEAD
        <Route path="/preview/tooltip" element={<Tooltip />} />
        <Route path="/preview/tooltip-title" element={<TooltipTitle />} />
        <Route path="/preview/push-card" element={<PushCard />} />
        <Route path="/preview/action-card" element={<ActionCard />} />
        <Route path="/preview/card" element={<Card />} />
        <Route path="/preview/card-list" element={<CardList />} />
=======
        <Route path="/preview/tooltip" element={<Tooltip/>}/>
        <Route path="/preview/tooltip-title" element={<TooltipTitle/>}/>
        <Route path="/preview/push-card" element={<PushCard/>}/>
        <Route path="/preview/action-card" element={<ActionCard/>}/>
        <Route path="/preview/card-list" element={<CardList/>}/>
>>>>>>> 6e75d8f4
        <Route path="/testing">
          <Route path="navigation" element={<NavigationTest/>}>
            <Route
              path="link1"
              element={
                <div>
                  <Buttons/>
                </div>
              }
            />
            <Route
              path="link2"
              element={
                <div>
                  <ButtonGroup/>
                </div>
              }
            />
          </Route>
        </Route>
        <Route path="/preview/page-header" element={<PageHeader/>}/>
        <Route path="/preview/menu-category" element={<MenuCategory/>}/>
        <Route path="/preview/slider" element={<Slider/>}/>
        <Route path="/preview/slider-trace" element={<SliderTrace/>}/>
        <Route path="/preview/slider-marker" element={<SliderMarker/>}/>
        <Route path="/preview/slider-error" element={<SliderError/>}/>
        <Route path="/preview/grid" element={<Grid/>}/>
        <Route path="/preview/grid-size" element={<GridSize/>}/>
        <Route path="/preview/grid-padding" element={<GridPadding/>}/>
      </Routes>
    </BrowserRouter>
  </IxApplicationContext>
);

// If you want to start measuring performance in your app, pass a function
// to log results (for example: reportWebVitals(console.log))
// or send to an analytics endpoint. Learn more: https://bit.ly/CRA-vitals
reportWebVitals();<|MERGE_RESOLUTION|>--- conflicted
+++ resolved
@@ -254,20 +254,12 @@
           path="/preview/map-navigation-overlay"
           element={<MapNavigationOverlay/>}
         />
-<<<<<<< HEAD
         <Route path="/preview/tooltip" element={<Tooltip />} />
         <Route path="/preview/tooltip-title" element={<TooltipTitle />} />
         <Route path="/preview/push-card" element={<PushCard />} />
         <Route path="/preview/action-card" element={<ActionCard />} />
         <Route path="/preview/card" element={<Card />} />
         <Route path="/preview/card-list" element={<CardList />} />
-=======
-        <Route path="/preview/tooltip" element={<Tooltip/>}/>
-        <Route path="/preview/tooltip-title" element={<TooltipTitle/>}/>
-        <Route path="/preview/push-card" element={<PushCard/>}/>
-        <Route path="/preview/action-card" element={<ActionCard/>}/>
-        <Route path="/preview/card-list" element={<CardList/>}/>
->>>>>>> 6e75d8f4
         <Route path="/testing">
           <Route path="navigation" element={<NavigationTest/>}>
             <Route
