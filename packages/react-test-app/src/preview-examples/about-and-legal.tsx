--- conflicted
+++ resolved
@@ -17,10 +17,6 @@
   IxMenuAboutItem,
 } from '@siemens/ix-react';
 import { useLayoutEffect, useRef } from 'react';
-<<<<<<< HEAD
-
-=======
->>>>>>> 6da25df1
 
 export default () => {
   const ref = useRef<HTMLIxMenuElement>(null);
