--- conflicted
+++ resolved
@@ -7,12 +7,9 @@
  * LICENSE file in the root directory of this source tree.
  */
 
-<<<<<<< HEAD
-=======
 import './styles/radio-button.css';
 
 
->>>>>>> 6da25df1
 export default () => {
   return (
     <div className="radio-button">
