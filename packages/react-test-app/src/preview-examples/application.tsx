/*
 * SPDX-FileCopyrightText: 2024 Siemens AG
 *
 * SPDX-License-Identifier: MIT
 *
 * This source code is licensed under the MIT license found in the
 * LICENSE file in the root directory of this source tree.
 */

import 'example-styles/dist/application.css';

import {
  IxApplication,
  IxApplicationHeader,
  IxContent,
  IxContentHeader,
  IxMenu,
  IxMenuItem,
} from '@siemens/ix-react';
<<<<<<< HEAD
=======
import React from 'react';
>>>>>>> c8b2d3ca

export default () => {
  return (
    <IxApplication>
      <IxApplicationHeader name="My Application">
        <div className="placeholder-logo" slot="logo"></div>
      </IxApplicationHeader>
      <IxMenu>
        <IxMenuItem>Item 1</IxMenuItem>
        <IxMenuItem>Item 2</IxMenuItem>
      </IxMenu>

      <IxContent>
        <IxContentHeader
          slot="header"
          header-title="My Content Page"
        ></IxContentHeader>
      </IxContent>
    </IxApplication>
  );
};<|MERGE_RESOLUTION|>--- conflicted
+++ resolved
@@ -17,10 +17,6 @@
   IxMenu,
   IxMenuItem,
 } from '@siemens/ix-react';
-<<<<<<< HEAD
-=======
-import React from 'react';
->>>>>>> c8b2d3ca
 
 export default () => {
   return (
