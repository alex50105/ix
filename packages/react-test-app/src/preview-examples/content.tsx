/*
 * SPDX-FileCopyrightText: 2024 Siemens AG
 *
 * SPDX-License-Identifier: MIT
 *
 * This source code is licensed under the MIT license found in the
 * LICENSE file in the root directory of this source tree.
 */

import { IxContent, IxContentHeader } from '@siemens/ix-react';

<<<<<<< HEAD
=======

>>>>>>> 6da25df1
export default () => {
  return (
    <IxContent>
      <IxContentHeader
        slot="header"
        headerTitle="My Content Page"
      ></IxContentHeader>
      Lorem ipsum dolor sit amet, consetetur sadipscing elitr, sed diam nonumy
      eirmod tempor invidunt ut labore et dolore magna aliquyam erat, sed diam
      voluptua. At vero eos et accusam et justo duo dolores et ea rebum. Stet
      clita kasd gubergren, no sea takimata sanctus est Lorem ipsum dolor sit
      amet. Lorem ipsum dolor sit amet, consetetur sadipscing elitr, sed diam
      nonumy eirmod tempor invidunt ut labore et dolore magna aliquyam erat, sed
      diam voluptua. At vero eos et accusam et justo duo dolores et ea rebum.
      Stet clita kasd gubergren, no sea takimata sanctus est Lorem ipsum dolor
      sit amet.
    </IxContent>
  );
};<|MERGE_RESOLUTION|>--- conflicted
+++ resolved
@@ -9,10 +9,7 @@
 
 import { IxContent, IxContentHeader } from '@siemens/ix-react';
 
-<<<<<<< HEAD
-=======
 
->>>>>>> 6da25df1
 export default () => {
   return (
     <IxContent>
