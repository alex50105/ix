/*
 * SPDX-FileCopyrightText: 2024 Siemens AG
 *
 * SPDX-License-Identifier: MIT
 *
 * This source code is licensed under the MIT license found in the
 * LICENSE file in the root directory of this source tree.
 */

import 'example-styles/dist/pill-variants.css';

import { IxCol, IxLayoutGrid, IxPill, IxRow } from '@siemens/ix-react';
<<<<<<< HEAD
import { CSSProperties } from 'react';
=======
import React from 'react';
>>>>>>> c8b2d3ca

export default () => {
  return (
    <>
      <IxLayoutGrid>
        <IxRow>
          <IxCol>
            <IxPill icon="info">
              Primary
            </IxPill>
          </IxCol>
          <IxCol>
            <IxPill icon="info" outline>
              Primary
            </IxPill>
          </IxCol>
        </IxRow>

        <IxRow>
          <IxCol>
            <IxPill variant="alarm" icon="info">
              Alarm
            </IxPill>
          </IxCol>
          <IxCol>
            <IxPill variant="alarm" icon="info" outline>
              Alarm
            </IxPill>
          </IxCol>
        </IxRow>

        <IxRow>
          <IxCol>
            <IxPill variant="critical" icon="info">
              Critical
            </IxPill>
          </IxCol>
          <IxCol>
            <IxPill variant="critical" icon="info" outline>
              Critical
            </IxPill>
          </IxCol>
        </IxRow>

        <IxRow>
          <IxCol>
            <IxPill variant="warning" icon="info">
              Warning
            </IxPill>
          </IxCol>
          <IxCol>
            <IxPill variant="warning" icon="info" outline>
              Warning
            </IxPill>
          </IxCol>
        </IxRow>

        <IxRow>
          <IxCol>
            <IxPill variant="success" icon="info">
              Success
            </IxPill>
          </IxCol>
          <IxCol>
            <IxPill variant="success" icon="info" outline>
              Success
            </IxPill>
          </IxCol>
        </IxRow>

        <IxRow>
          <IxCol>
            <IxPill variant="info" icon="info">
              Info
            </IxPill>
          </IxCol>
          <IxCol>
            <IxPill variant="info" icon="info" outline>
              Info
            </IxPill>
          </IxCol>
        </IxRow>

        <IxRow>
          <IxCol>
            <IxPill variant="neutral" icon="info">
              Neutral
            </IxPill>
          </IxCol>
          <IxCol>
            <IxPill variant="neutral" icon="info" outline>
              Neutral
            </IxPill>
          </IxCol>
        </IxRow>

        <IxRow>
          <IxCol>
            <IxPill
              variant="custom"
              color="color-soft-text"
              background="purple"
              icon="info"
<<<<<<< HEAD
              style={styled}
=======
>>>>>>> c8b2d3ca
            >
              Custom
            </IxPill>
          </IxCol>
          <IxCol>
            <IxPill
              variant="custom"
              color="color-soft-text"
              background="purple"
              icon="info"
              outline
            >
              Custom
            </IxPill>
          </IxCol>
        </IxRow>
      </IxLayoutGrid>
    </>
  );
};<|MERGE_RESOLUTION|>--- conflicted
+++ resolved
@@ -10,11 +10,6 @@
 import 'example-styles/dist/pill-variants.css';
 
 import { IxCol, IxLayoutGrid, IxPill, IxRow } from '@siemens/ix-react';
-<<<<<<< HEAD
-import { CSSProperties } from 'react';
-=======
-import React from 'react';
->>>>>>> c8b2d3ca
 
 export default () => {
   return (
@@ -22,9 +17,7 @@
       <IxLayoutGrid>
         <IxRow>
           <IxCol>
-            <IxPill icon="info">
-              Primary
-            </IxPill>
+            <IxPill icon="info">Primary</IxPill>
           </IxCol>
           <IxCol>
             <IxPill icon="info" outline>
@@ -118,10 +111,6 @@
               color="color-soft-text"
               background="purple"
               icon="info"
-<<<<<<< HEAD
-              style={styled}
-=======
->>>>>>> c8b2d3ca
             >
               Custom
             </IxPill>
