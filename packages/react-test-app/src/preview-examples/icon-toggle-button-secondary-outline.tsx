/*
 * SPDX-FileCopyrightText: 2024 Siemens AG
 *
 * SPDX-License-Identifier: MIT
 *
 * This source code is licensed under the MIT license found in the
 * LICENSE file in the root directory of this source tree.
 */

import 'example-styles/dist/icon-toggle-button.css';

import { IxIconToggleButton } from '@siemens/ix-react';

export default () => {
  return (
    <>
      <IxIconToggleButton outline icon="checkboxes"></IxIconToggleButton>
      <IxIconToggleButton
        outline
        pressed
        icon="checkboxes"
      ></IxIconToggleButton>
      <IxIconToggleButton
        outline
        disabled
        icon="checkboxes"
      ></IxIconToggleButton>
      <IxIconToggleButton
        outline
        disabled
        loading
        icon="checkboxes"
      ></IxIconToggleButton>

<<<<<<< HEAD
      <IxIconToggleButton size="16" outline></IxIconToggleButton>
      <IxIconToggleButton size="16" pressed outline></IxIconToggleButton>
=======
      <IxIconToggleButton
        size="16"
        outline
        icon="checkboxes"
      ></IxIconToggleButton>
      <IxIconToggleButton
        size="16"
        pressed
        outline
        icon="checkboxes"
      ></IxIconToggleButton>
>>>>>>> c8b2d3ca
      <IxIconToggleButton
        size="16"
        disabled
        loading
        outline
<<<<<<< HEAD
      ></IxIconToggleButton>

      <IxIconToggleButton size="12" outline></IxIconToggleButton>
      <IxIconToggleButton size="12" pressed outline></IxIconToggleButton>
=======
        icon="checkboxes"
      ></IxIconToggleButton>

      <IxIconToggleButton
        size="12"
        outline
        icon="checkboxes"
      ></IxIconToggleButton>
      <IxIconToggleButton
        size="12"
        pressed
        outline
        icon="checkboxes"
      ></IxIconToggleButton>
>>>>>>> c8b2d3ca
      <IxIconToggleButton
        size="12"
        disabled
        loading
        outline
<<<<<<< HEAD
=======
        icon="checkboxes"
>>>>>>> c8b2d3ca
      ></IxIconToggleButton>
    </>
  );
};<|MERGE_RESOLUTION|>--- conflicted
+++ resolved
@@ -32,10 +32,6 @@
         icon="checkboxes"
       ></IxIconToggleButton>
 
-<<<<<<< HEAD
-      <IxIconToggleButton size="16" outline></IxIconToggleButton>
-      <IxIconToggleButton size="16" pressed outline></IxIconToggleButton>
-=======
       <IxIconToggleButton
         size="16"
         outline
@@ -47,18 +43,11 @@
         outline
         icon="checkboxes"
       ></IxIconToggleButton>
->>>>>>> c8b2d3ca
       <IxIconToggleButton
         size="16"
         disabled
         loading
         outline
-<<<<<<< HEAD
-      ></IxIconToggleButton>
-
-      <IxIconToggleButton size="12" outline></IxIconToggleButton>
-      <IxIconToggleButton size="12" pressed outline></IxIconToggleButton>
-=======
         icon="checkboxes"
       ></IxIconToggleButton>
 
@@ -73,16 +62,12 @@
         outline
         icon="checkboxes"
       ></IxIconToggleButton>
->>>>>>> c8b2d3ca
       <IxIconToggleButton
         size="12"
         disabled
         loading
         outline
-<<<<<<< HEAD
-=======
         icon="checkboxes"
->>>>>>> c8b2d3ca
       ></IxIconToggleButton>
     </>
   );
