/*
 * SPDX-FileCopyrightText: 2024 Siemens AG
 *
 * SPDX-License-Identifier: MIT
 *
 * This source code is licensed under the MIT license found in the
 * LICENSE file in the root directory of this source tree.
 */

import 'example-styles/dist/chip.css';

import { IxChip } from '@siemens/ix-react';
<<<<<<< HEAD
import { CSSProperties } from 'react';
=======
import React from 'react';
>>>>>>> c8b2d3ca

export default () => {
  return (
    <div className="chip">
      <IxChip closable outline>
        Primary
      </IxChip>
      <IxChip icon="print">Primary with icon</IxChip>
      <IxChip icon="print" closable>
        Primary
      </IxChip>

      <IxChip variant="critical" closable outline>
        Alarm
      </IxChip>
      <IxChip variant="alarm" icon="print">
        Alarm with icon
      </IxChip>
      <IxChip variant="alarm" icon="print" closable>
        Alarm
      </IxChip>
      <IxChip variant="warning" icon="print" closable>
        Alarm
      </IxChip>
      <IxChip
        background="purple"
        chip-color="green"
        variant="custom"
        icon="print"
        closable
      >
        Custom
      </IxChip>
    </div>
  );
};<|MERGE_RESOLUTION|>--- conflicted
+++ resolved
@@ -10,11 +10,6 @@
 import 'example-styles/dist/chip.css';
 
 import { IxChip } from '@siemens/ix-react';
-<<<<<<< HEAD
-import { CSSProperties } from 'react';
-=======
-import React from 'react';
->>>>>>> c8b2d3ca
 
 export default () => {
   return (
