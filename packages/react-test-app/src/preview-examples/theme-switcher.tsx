/*
 * SPDX-FileCopyrightText: 2024 Siemens AG
 *
 * SPDX-License-Identifier: MIT
 *
 * This source code is licensed under the MIT license found in the
 * LICENSE file in the root directory of this source tree.
 */

import 'example-styles/dist/theme-switcher.css';

import { IxSelectCustomEvent, themeSwitcher } from '@siemens/ix';
import {
  IxButton,
  IxCol,
  IxLayoutGrid,
  IxRow,
  IxSelect,
  IxSelectItem,
} from '@siemens/ix-react';
<<<<<<< HEAD
import { ChangeEvent, useState } from 'react';
import './styles/theme-switcher.css';
=======
import React, { ChangeEvent, useState } from 'react';
>>>>>>> c8b2d3ca

export default () => {
  const [themes] = useState(['theme-classic-light', 'theme-classic-dark']);
  const [selectedTheme, setSelectedTheme] = useState(themes[1]);

  const selectionChange = (event: IxSelectCustomEvent<string | string[]>) => {
    const newTheme: string = event.detail as string;
    themeSwitcher.setTheme(newTheme);
    setSelectedTheme(newTheme);
  };

  const toggle = () => {
    themeSwitcher.toggleMode();
  };

  const systemChange = ({ target }: ChangeEvent<HTMLInputElement>) => {
    if (target.checked) {
      themeSwitcher.setVariant();
      return;
    }

    themeSwitcher.setTheme(selectedTheme);
  };

  return (
    <IxLayoutGrid class="theme-switcher">
      <IxRow>
        <IxCol size="2">
          <span>Light/Dark</span>
        </IxCol>
        <IxCol>
          <IxButton onClick={toggle}>Toggle mode</IxButton>
        </IxCol>
      </IxRow>

      <IxRow>
        <IxCol size="2">Theme</IxCol>
        <IxCol>
          <IxSelect
            value={selectedTheme}
            onValueChange={selectionChange}
            placeholder="Select a theme"
          >
            {themes.map((theme) => (
              <IxSelectItem
                key={theme}
                label={theme}
                value={theme}
              ></IxSelectItem>
            ))}
          </IxSelect>
        </IxCol>
      </IxRow>

      <IxRow>
        <IxCol size="2">Use System</IxCol>
        <IxCol>
          <input type="checkbox" id="system" onChange={systemChange} />
          <label htmlFor="system"></label>
        </IxCol>
      </IxRow>
    </IxLayoutGrid>
  );
};<|MERGE_RESOLUTION|>--- conflicted
+++ resolved
@@ -18,12 +18,7 @@
   IxSelect,
   IxSelectItem,
 } from '@siemens/ix-react';
-<<<<<<< HEAD
 import { ChangeEvent, useState } from 'react';
-import './styles/theme-switcher.css';
-=======
-import React, { ChangeEvent, useState } from 'react';
->>>>>>> c8b2d3ca
 
 export default () => {
   const [themes] = useState(['theme-classic-light', 'theme-classic-dark']);
