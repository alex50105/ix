--- conflicted
+++ resolved
@@ -8,31 +8,15 @@
  */
 
 import 'example-styles/dist/message-bar.css';
-
 import { IxButton, IxMessageBar } from '@siemens/ix-react';
 
 export default () => {
   return (
     <>
-<<<<<<< HEAD
-      <div style={{ padding: '0.5rem' }}>
-        <IxMessageBar style={{ marginBottom: '0.5rem', display: 'block' }}>
-          Message text
-        </IxMessageBar>
-        <IxMessageBar style={{ marginBottom: '0.5rem', display: 'block' }}>
-          Message text
-        </IxMessageBar>
-        <IxMessageBar style={{ display: 'block' }} type="danger">
-=======
       <div className="message-bar">
-        <IxMessageBar>
-          Message text
-        </IxMessageBar>
-        <IxMessageBar type="warning">
-          Message text
-        </IxMessageBar>
+        <IxMessageBar>Message text</IxMessageBar>
+        <IxMessageBar type="warning">Message text</IxMessageBar>
         <IxMessageBar type="danger">
->>>>>>> c8b2d3ca
           <div className="d-flex align-items-center justify-content-between">
             Message text <IxButton>Action</IxButton>
           </div>
