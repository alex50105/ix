/*
 * SPDX-FileCopyrightText: 2024 Siemens AG
 *
 * SPDX-License-Identifier: MIT
 *
 * This source code is licensed under the MIT license found in the
 * LICENSE file in the root directory of this source tree.
 */

<<<<<<< HEAD
import 'example-styles/dist/buttons.css';
=======
import './styles/buttons.css';

>>>>>>> 6da25df1
import { IxButton } from '@siemens/ix-react';

export default () => {
  return (
    <>
      <IxButton icon="star">Button</IxButton>
      <IxButton variant="secondary" icon="star">
        Button
      </IxButton>
      <IxButton outline icon="star">
        Button
      </IxButton>
      <IxButton ghost icon="star">
        Button
      </IxButton>
    </>
  );
};<|MERGE_RESOLUTION|>--- conflicted
+++ resolved
@@ -7,12 +7,8 @@
  * LICENSE file in the root directory of this source tree.
  */
 
-<<<<<<< HEAD
-import 'example-styles/dist/buttons.css';
-=======
 import './styles/buttons.css';
 
->>>>>>> 6da25df1
 import { IxButton } from '@siemens/ix-react';
 
 export default () => {
