{
<<<<<<< HEAD
  "name": "@siemens/react-test-app",
  "version": "1.2.1",
=======
  "name": "react-test-app",
  "version": "1.3.0-beta.0",
>>>>>>> f45ac44f
  "private": true,
  "type": "module",
  "scripts": {
    "start": "vite",
    "build": "vite build --base \"./\"",
    "preview": "vite preview"
  },
  "files": [
    "dist"
  ],
  "dependencies": {
    "@siemens/ix": "~1.3.0-beta.0",
    "@siemens/ix-aggrid": "~1.3.0-beta.0",
    "@siemens/ix-icons": "~1.0.0",
    "@siemens/ix-react": "~1.3.0-beta.0",
    "ag-grid-community": "^28.1.0",
    "ag-grid-react": "^28.1.0",
    "react": "^18.2.0",
    "react-dom": "^18.2.0",
    "react-hook-form": "^7.34.2",
    "react-router-dom": "^6.3.0",
    "web-vitals": "^2.1.4"
  },
  "devDependencies": {
    "@types/react": "^18.0.17",
    "@types/react-dom": "^18.0.6",
    "@vitejs/plugin-react": "^2.0.1",
    "clsx": "^1.2.1",
    "typescript": "^4.6.4",
    "vite": "^3.1.0",
    "vite-plugin-pages": "^0.28.0"
  }
}<|MERGE_RESOLUTION|>--- conflicted
+++ resolved
@@ -1,11 +1,6 @@
 {
-<<<<<<< HEAD
   "name": "@siemens/react-test-app",
-  "version": "1.2.1",
-=======
-  "name": "react-test-app",
   "version": "1.3.0-beta.0",
->>>>>>> f45ac44f
   "private": true,
   "type": "module",
   "scripts": {
