--- conflicted
+++ resolved
@@ -31,18 +31,12 @@
     "web-vitals": "^2.1.4"
   },
   "devDependencies": {
-<<<<<<< HEAD
     "@playwright/test": "^1.49.1",
     "@types/node": "^20.16.0",
-    "@types/react": "^18",
-    "@types/react-dom": "^18",
-    "@vitejs/plugin-react": "^4.3.2",
-    "framework-tests": "workspace:*",
-=======
     "@types/react": "^19.1.0",
     "@types/react-dom": "^19.1.1",
     "@vitejs/plugin-react": "^4.3.4",
->>>>>>> 9a67b508
+    "framework-tests": "workspace:*",
     "rollup-plugin-react-scoped-css": "^1.1.0",
     "typescript": "^5.5.3",
     "typescript-eslint": "^8.7.0",
