{
  "name": "@siemens/ix-angular",
  "version": "1.0.0-beta.0",
  "description": "",
  "scripts": {
    "build": "ng-packagr -c tsconfig.json",
    "fix-packagejson": ""
  },
  "author": "",
  "license": "Siemens Inner Source License v1.4",
  "dependencies": {
<<<<<<< HEAD
    "@siemens/ix": "*",
=======
    "@siemens/ix": "~1.0.0-beta.0",
>>>>>>> 7dc260f0
    "@siemens/ix-icons": "~1.0.0-beta.1"
  },
  "peerDependencies": {
    "@angular/core": ">10.0.0"
  },
  "devDependencies": {
    "@angular/common": ">10.0.0",
    "@angular/compiler": "^14.1.0",
    "@angular/compiler-cli": "^14.1.0",
    "@angular/core": ">10.0.0",
<<<<<<< HEAD
    "@siemens/ix": "*",
=======
    "@siemens/ix": "~1.0.0-beta.0",
>>>>>>> 7dc260f0
    "fs-extra": "^10.1.0",
    "ng-packagr": "^14.0.2",
    "typescript": "^4.7.4"
  },
  "publishConfig": {
    "registry": "***REMOVED***"
  }
}<|MERGE_RESOLUTION|>--- conflicted
+++ resolved
@@ -9,11 +9,7 @@
   "author": "",
   "license": "Siemens Inner Source License v1.4",
   "dependencies": {
-<<<<<<< HEAD
-    "@siemens/ix": "*",
-=======
     "@siemens/ix": "~1.0.0-beta.0",
->>>>>>> 7dc260f0
     "@siemens/ix-icons": "~1.0.0-beta.1"
   },
   "peerDependencies": {
@@ -24,11 +20,7 @@
     "@angular/compiler": "^14.1.0",
     "@angular/compiler-cli": "^14.1.0",
     "@angular/core": ">10.0.0",
-<<<<<<< HEAD
-    "@siemens/ix": "*",
-=======
     "@siemens/ix": "~1.0.0-beta.0",
->>>>>>> 7dc260f0
     "fs-extra": "^10.1.0",
     "ng-packagr": "^14.0.2",
     "typescript": "^4.7.4"
