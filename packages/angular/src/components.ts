--- conflicted
+++ resolved
@@ -451,22 +451,14 @@
 
 
 @ProxyCmp({
-<<<<<<< HEAD
-  inputs: ['active', 'background', 'chipColor', 'closable', 'icon', 'outline', 'variant']
-=======
-  inputs: ['active', 'background', 'chipColor', 'closable', 'color', 'icon', 'outline', 'tooltipText', 'variant']
->>>>>>> 9e13a083
+  inputs: ['active', 'background', 'chipColor', 'closable', 'icon', 'outline', 'tooltipText', 'variant']
 })
 @Component({
   selector: 'ix-chip',
   changeDetection: ChangeDetectionStrategy.OnPush,
   template: '<ng-content></ng-content>',
   // eslint-disable-next-line @angular-eslint/no-inputs-metadata-property
-<<<<<<< HEAD
-  inputs: ['active', 'background', 'chipColor', 'closable', 'icon', 'outline', 'variant'],
-=======
-  inputs: ['active', 'background', 'chipColor', 'closable', 'color', 'icon', 'outline', 'tooltipText', 'variant'],
->>>>>>> 9e13a083
+  inputs: ['active', 'background', 'chipColor', 'closable', 'icon', 'outline', 'tooltipText', 'variant'],
 })
 export class IxChip {
   protected el: HTMLElement;
@@ -2084,22 +2076,14 @@
 
 
 @ProxyCmp({
-<<<<<<< HEAD
-  inputs: ['alignLeft', 'background', 'icon', 'outline', 'pillColor', 'variant']
-=======
-  inputs: ['alignLeft', 'background', 'color', 'icon', 'outline', 'pillColor', 'tooltipText', 'variant']
->>>>>>> 9e13a083
+  inputs: ['alignLeft', 'background', 'icon', 'outline', 'pillColor', 'tooltipText', 'variant']
 })
 @Component({
   selector: 'ix-pill',
   changeDetection: ChangeDetectionStrategy.OnPush,
   template: '<ng-content></ng-content>',
   // eslint-disable-next-line @angular-eslint/no-inputs-metadata-property
-<<<<<<< HEAD
-  inputs: ['alignLeft', 'background', 'icon', 'outline', 'pillColor', 'variant'],
-=======
-  inputs: ['alignLeft', 'background', 'color', 'icon', 'outline', 'pillColor', 'tooltipText', 'variant'],
->>>>>>> 9e13a083
+  inputs: ['alignLeft', 'background', 'icon', 'outline', 'pillColor', 'tooltipText', 'variant'],
 })
 export class IxPill {
   protected el: HTMLElement;
