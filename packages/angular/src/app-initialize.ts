--- conflicted
+++ resolved
@@ -22,12 +22,8 @@
 
       didInitialize = true;
 
+      await iconsDefineCustomElements();
       defineCustomElements();
-      await iconsDefineCustomElements();
-<<<<<<< HEAD
-      defineCustomElements();
-=======
->>>>>>> 9ef6dac7
     }
   };
 };