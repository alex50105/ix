--- conflicted
+++ resolved
@@ -12,7 +12,6 @@
 export { IxIcon } from './ix-icon';
 export * from './module';
 export * from './theme';
-<<<<<<< HEAD
 export * from './tree';
 export { IxDropdownTriggerDirective } from './directives/dropdown/trigger.directive';
 export {
@@ -22,8 +21,4 @@
   ModalContext,
 } from './modal';
 export { ToastConfig, ToastService } from './toast';
-=======
-export * from './toast';
-export * from './tree';
-export * from './control-value-accessors';
->>>>>>> 4c969b5f
+export * from './control-value-accessors';