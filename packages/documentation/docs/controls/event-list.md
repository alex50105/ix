--- conflicted
+++ resolved
@@ -6,17 +6,13 @@
 
 import Playground from '@site/src/components/PlaygroundV3';
 
-<<<<<<< HEAD
 # Event list
 
 <!-- introduction start -->
 Event lists display a list of any type of element with additional details.
 <!-- introduction end -->
 
-## Examples
-=======
 ## Development
->>>>>>> 76960408
 
 ### Basic
 
