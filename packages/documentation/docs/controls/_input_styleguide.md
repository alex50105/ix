--- conflicted
+++ resolved
@@ -1,10 +1,6 @@
 ## Guidelines
 
-<<<<<<< HEAD
-Input fields are commonly used in forms, search bars, and other areas where data input is required.
-=======
 Input fields are commonly used in forms, search bars and other areas where data input is required.
->>>>>>> 2fa97061
 
 ![Overview](https://www.figma.com/design/wEptRgAezDU1z80Cn3eZ0o/iX-Pattern-Illustrations?node-id=3054-593&t=jhhv5OZGqmBpgXcs-4)
 
