--- conflicted
+++ resolved
@@ -6,11 +6,7 @@
 # Message bar
 
 <!-- introduction start -->
-<<<<<<< HEAD
-Message bars display important information to users, e.g. feedback, warnings, or errors.
-=======
 Message bars display important information to users, e.g. feedback, warnings or errors.
->>>>>>> 2fa97061
 <!-- introduction end -->
 
 ## Examples
