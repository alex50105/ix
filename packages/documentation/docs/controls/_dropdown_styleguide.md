## Guidelines

<<<<<<< HEAD
We typically use dropdowns to allow users to select one option from a list. Selecting one of the items in the dropdown performs the action. 
=======
Dropdown containers allow users to select one option from a list. Selecting one of the items in the dropdown performs the action. 
>>>>>>> 2fa97061

![Overview](https://www.figma.com/design/wEptRgAezDU1z80Cn3eZ0o/iX-Pattern-Illustrations?type=design&node-id=2353-2278&mode=design&t=OVHeXvLZYLkP2CzN-4)

1. Dropdown container
2. Item
3. Header
4. Quick actions
5. Submenu
6. Checked
7. Separator
8. Icon
9. Label

### Options

- **Header:** Add a header for the dropdown container. This allows users to better understand which elements are in the dropdown.
- **Quick actions:** Add a quick action bar. Add 3 to 5 actions/items to the quick actions. We typically use quick actions to access common functions such as cut, copy and paste.
- **Checked:** Mark selected items in the dropdown with a check mark. We typically use check marks when an item can be activated (e.g. for the dropdown "Sort by:" selection: name, modified date, create date).
- **Submenu:** Add a submenu for a multi-level dropdown. We typically use a submenu when there is a long item list and different systematic categorization within the items.
- **Separator:** Add a separator to visually divide items from each other. We normally use a separator to isolate individual elements from a cohesive item list.
- **Icon:** Icons can be displayed to support the label and make the item more easy to discover by the user. The icon should be widely known for representing the action or function among your users.
- **Label:** Set a label for the dropdown item. We typically use short labels including verbs.
- **Trigger:** The trigger defines which element opens the dropdown. A trigger should also be defined for a dropdown submenu. We typically use a button as the trigger element.
- **Anchor:** An anchor defines where the dropdown is placed. When no anchor is defined the trigger element is used as the anchor.
- **Close behavior:** Defines whether a click inside and/or outside the dropdown closes the dropdown. A submenu is always closed together with the parent dropdown. Three Options are possible:
  - Inside: clicking within the dropdown closes the dropdown.
  - Outside: clicking outside the dropdown closes the dropdown.
  - Both: clicking within and outside the dropdown closes the dropdown.
  - False: dropdown will only close if it's parent gets closed.
- **Placement:** Place a dropdown at the top, bottom, left or right edge as well as at the beginning or end of the trigger/anchor element. The placement may be automatically adjusted in case it cannot be displayed correctly (detailed behavior described in the context section below). We typically use the default (bottom right) placement option to ensure consistency.
- **Date selection:** Use the component [date dropdown](date-dropdown.md) to get a date selection in the dropdown.

![Dropdown Examples](https://www.figma.com/design/wEptRgAezDU1z80Cn3eZ0o/iX-Pattern-Illustrations?type=design&node-id=2372-2696&mode=design&t=OVHeXvLZYLkP2CzN-4)

### Behavior in context

- **Text truncation:** The labels of the items and the header only consist of one line. A truncation only occurs if there is not enough space on the screen.
- **Scrollbar:** A dropdown is provided with a scrollbar when the dropdown takes up 50% of the screen.
- **Placement:** The position depends on the trigger/anchor element (e.g. a button). By default, the dropdown is displayed at the bottom right of the trigger element. When there is not enough space for the selected placement, it is corrected automatically. The placement of the submenu is always generated automatically.
- **Quick actions:** Quick actions only consist of icons, therefore, it is important to use icons that are understandable without a label or tooltip. A quick action bar can also be used without additional items in the dropdown.

![Dropdown in Context](https://www.figma.com/design/wEptRgAezDU1z80Cn3eZ0o/iX-Pattern-Illustrations?node-id=2463-3302&t=QaiBJKNOwHMdBuk2-4)

### States

Dropdown items have five states: Default, hover, active, disabled and focused. When a submenu is in an active state, the submenu displays an additional dropdown with selectable options.

![Item States](https://www.figma.com/design/wEptRgAezDU1z80Cn3eZ0o/iX-Pattern-Illustrations?type=design&node-id=2343-42235&mode=design&t=OVHeXvLZYLkP2CzN-4)

### Dos and Don’ts

- Do structure dropdown items coherently with submenus, quick actions and separators
- Do use dropdowns to showcase related actions
- Do disable items that cannot be used at that moment
- Don’t use global navigation options in a dropdown
- Don’t use too many dropdown items - we recommend a maximum of seven
- Don’t insert the [date picker](date-picker.md) or [date time picker](date-time-picker.md) components into a dropdown (use [date dropdown](date-dropdown.md) instead)

### Related patterns

- [Dropdown button](buttons/dropdown-button.md)
- [Split button](buttons/split-button.md)
- [Date dropdown](date-dropdown.md)
- [Select](select.mdx)<|MERGE_RESOLUTION|>--- conflicted
+++ resolved
@@ -1,10 +1,6 @@
 ## Guidelines
 
-<<<<<<< HEAD
-We typically use dropdowns to allow users to select one option from a list. Selecting one of the items in the dropdown performs the action. 
-=======
 Dropdown containers allow users to select one option from a list. Selecting one of the items in the dropdown performs the action. 
->>>>>>> 2fa97061
 
 ![Overview](https://www.figma.com/design/wEptRgAezDU1z80Cn3eZ0o/iX-Pattern-Illustrations?type=design&node-id=2353-2278&mode=design&t=OVHeXvLZYLkP2CzN-4)
 
