--- conflicted
+++ resolved
@@ -7,15 +7,11 @@
 
 ## Development
 
-<<<<<<< HEAD
 <!-- introduction start -->
 Workflows are a series of logical steps that guide users through a process.
 <!-- introduction end -->
 
-## Examples
-=======
 ### Basic
->>>>>>> 76960408
 
 <Playground
   name="workflow"
