import DeprecatedTags from '@site/src/components/Tags';
import LinkableDocsTabs from '@site/src/components/LinkableDocsTabs';

import DocsUx from './_input-date_styleguide.mdx';
import DocsCode from './_input-date_code.mdx';

import Tags from '@site/docs/auto-generated/ix-date-input/tags.md';

# Input (date)

<div className="d-flex gap-2 align-items-center">
  <Tags />
  <DeprecatedTags
    url="/docs/legacy/input"
    hasDeprecatedAncestor={true}
  ></DeprecatedTags>
</div>

<<<<<<< HEAD
<br />
<br />
=======
<!-- introduction start -->
Date inputs allow users to enter and select dates in a standardized format, ensuring consistency and accuracy.
<!-- introduction end -->
>>>>>>> 8f9bd1fa

<LinkableDocsTabs>
  <DocsUx />
  <DocsCode />
</LinkableDocsTabs><|MERGE_RESOLUTION|>--- conflicted
+++ resolved
@@ -16,14 +16,9 @@
   ></DeprecatedTags>
 </div>
 
-<<<<<<< HEAD
-<br />
-<br />
-=======
 <!-- introduction start -->
 Date inputs allow users to enter and select dates in a standardized format, ensuring consistency and accuracy.
 <!-- introduction end -->
->>>>>>> 8f9bd1fa
 
 <LinkableDocsTabs>
   <DocsUx />
