--- conflicted
+++ resolved
@@ -3,17 +3,13 @@
 
 import Playground from '@site/src/components/PlaygroundV3';
 
-<<<<<<< HEAD
 # Flip
 
 <!-- introduction start -->
 Flips are containers that flip when clicked to reveal additional content.
 <!-- introduction end -->
 
-## Examples
-=======
 ## Development
->>>>>>> 76960408
 
 ### Basic
 
