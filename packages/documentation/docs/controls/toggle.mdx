import Props from './../auto-generated/ix-toggle/props.md';
import Events from './../auto-generated/ix-toggle/events.md';

import Playground from '@site/src/components/PlaygroundV3';

# Toggle

<<<<<<< HEAD
<!-- introduction start -->
Toggle switches enable users to toggle between an on and off state.
<!-- introduction end -->

## Examples
=======
## Development
>>>>>>> 76960408

### Basic

<Playground
  name="toggle"
  >
</Playground>

### Custom label

<Playground
  name="toggle-custom-label"
  hideInitalCodePreview
  >
</Playground>

### Disabled

<Playground
  name="toggle-disabled"
  hideInitalCodePreview
  >
</Playground>

### Checked

<Playground
  name="toggle-checked"
  hideInitalCodePreview
  >
</Playground>

### Indeterminate

<Playground
name="toggle-indeterminate"
hideInitalCodePreview
>
</Playground>

### API

#### Properties

<Props />

#### Events

<Events /><|MERGE_RESOLUTION|>--- conflicted
+++ resolved
@@ -3,17 +3,11 @@
 
 import Playground from '@site/src/components/PlaygroundV3';
 
-# Toggle
+## Development
 
-<<<<<<< HEAD
 <!-- introduction start -->
 Toggle switches enable users to toggle between an on and off state.
 <!-- introduction end -->
-
-## Examples
-=======
-## Development
->>>>>>> 76960408
 
 ### Basic
 
