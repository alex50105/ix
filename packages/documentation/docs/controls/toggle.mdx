import Props from './../auto-generated/ix-toggle/props.md';
import Events from './../auto-generated/ix-toggle/events.md';

import Playground from '@site/src/components/PlaygroundV3';

# Toggle

<!-- introduction start -->
<<<<<<< HEAD
Toggles (switches) enable users to toggle between an on and off state.
=======
Toggle switches enable users to toggle between an on and off state.
>>>>>>> 2fa97061
<!-- introduction end -->

## Examples

### Basic

<Playground
  name="toggle"
  >
</Playground>

### Custom label

<Playground
  name="toggle-custom-label"
  hideInitalCodePreview
  >
</Playground>

### Disabled

<Playground
  name="toggle-disabled"
  hideInitalCodePreview
  >
</Playground>

### Checked

<Playground
  name="toggle-checked"
  hideInitalCodePreview
  >
</Playground>

### Indeterminate

<Playground
name="toggle-indeterminate"
hideInitalCodePreview
>
</Playground>

## API

### Properties

<Props />

### Events

<Events /><|MERGE_RESOLUTION|>--- conflicted
+++ resolved
@@ -6,11 +6,7 @@
 # Toggle
 
 <!-- introduction start -->
-<<<<<<< HEAD
-Toggles (switches) enable users to toggle between an on and off state.
-=======
 Toggle switches enable users to toggle between an on and off state.
->>>>>>> 2fa97061
 <!-- introduction end -->
 
 ## Examples
