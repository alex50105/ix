--- conflicted
+++ resolved
@@ -6,11 +6,7 @@
 # Drawer
 
 <!-- introduction start -->
-<<<<<<< HEAD
-Drawers are containers that open on click on a button to show additional content.
-=======
 Drawers are containers that open on the click of a button to show additional content.
->>>>>>> 2fa97061
 <!-- introduction end -->
 
 ## Examples
