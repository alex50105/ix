--- conflicted
+++ resolved
@@ -2,13 +2,11 @@
 
 # Grid (AG Grid)
 
-<<<<<<< HEAD
 <!-- introduction start -->
 AG Grids are used to display tabular data in a structured way and provide additional functionality, e.g. sorting.
 <!-- introduction end -->
-=======
+
 ## Development
->>>>>>> 76960408
 
 Siemens Industrial Experience provides a theme for the popular data grid library [AG Grid](https://www.ag-grid.com).
 This lets you harness the power of AG Grid with seamless integration into the Siemens Industrial Experience styleguide.
