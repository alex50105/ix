import Props from './../auto-generated/ix-time-picker/props.md';
import Events from './../auto-generated/ix-time-picker/events.md';

import Playground from '@site/src/components/PlaygroundV3';

<<<<<<< HEAD
# Time picker
<!-- introduction start -->
Time pickers allow users to select specific times ensuring accurate time input.
<!-- introduction end -->
## Examples
=======
## Development
>>>>>>> 76960408

### Basic

<Playground
  name="timepicker"
  height="25rem"
  >
</Playground>

### API

#### Properties

<Props />

#### Events

<Events /><|MERGE_RESOLUTION|>--- conflicted
+++ resolved
@@ -3,15 +3,11 @@
 
 import Playground from '@site/src/components/PlaygroundV3';
 
-<<<<<<< HEAD
-# Time picker
+## Development
+
 <!-- introduction start -->
 Time pickers allow users to select specific times ensuring accurate time input.
 <!-- introduction end -->
-## Examples
-=======
-## Development
->>>>>>> 76960408
 
 ### Basic
 
