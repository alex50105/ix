import Props from './../auto-generated/ix-upload/props.md';
import Events from './../auto-generated/ix-upload/events.md';

import Playground from '@site/src/components/PlaygroundV3';

## Development

<<<<<<< HEAD
<!-- introduction start -->
Uploads allow users to select and upload files from their device via drag-and-drop.
<!-- introduction end -->

## Examples
=======
### Basic
>>>>>>> 76960408

<Playground
  name="upload" 
  height="8rem"
  >
</Playground>

### API

#### Properties

<Props />

#### Events

<Events /><|MERGE_RESOLUTION|>--- conflicted
+++ resolved
@@ -5,15 +5,11 @@
 
 ## Development
 
-<<<<<<< HEAD
 <!-- introduction start -->
 Uploads allow users to select and upload files from their device via drag-and-drop.
 <!-- introduction end -->
 
-## Examples
-=======
 ### Basic
->>>>>>> 76960408
 
 <Playground
   name="upload" 
