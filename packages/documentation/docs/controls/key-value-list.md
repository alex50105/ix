--- conflicted
+++ resolved
@@ -4,18 +4,15 @@
 
 import Playground from '@site/src/components/PlaygroundV3';
 
+
 ## Development
 
 <Tags />
-<<<<<<< HEAD
+
 <!-- introduction start -->
 Key value lists organizes and lists a series of [key-value pairs](key-value.md).
 <!-- introduction end -->
-## Examples
-=======
-
 ### Basic
->>>>>>> 76960408
 
 <Playground
   name="key-value-list" height="12rem"
