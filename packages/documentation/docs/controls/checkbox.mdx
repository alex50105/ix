--- conflicted
+++ resolved
@@ -16,11 +16,7 @@
 </div>
 
 <!-- introduction start -->
-<<<<<<< HEAD
-Checkboxes are form controls that allow users to select no, one or more options.
-=======
 Checkboxes are form controls that allow users to select none, one or more options.
->>>>>>> 2fa97061
 <!-- introduction end -->
 
 <LinkableDocsTabs>
