import Playground from '@site/src/components/PlaygroundV3';

<<<<<<< HEAD
# HTML-Grid

<!-- introduction start -->
HTML Grids are used to display tabular data in a structured way.
<!-- introduction end -->

## Examples
=======
## Development
>>>>>>> 76960408

### Basic

<Playground
  name="html-table"
  height="12rem"
  frameworks={['javascript']}
></Playground>

### Striped

<Playground
  name="html-table-striped"
  height="12rem"
  frameworks={['javascript']}
></Playground><|MERGE_RESOLUTION|>--- conflicted
+++ resolved
@@ -1,16 +1,10 @@
 import Playground from '@site/src/components/PlaygroundV3';
 
-<<<<<<< HEAD
-# HTML-Grid
+## Development
 
 <!-- introduction start -->
 HTML Grids are used to display tabular data in a structured way.
 <!-- introduction end -->
-
-## Examples
-=======
-## Development
->>>>>>> 76960408
 
 ### Basic
 
