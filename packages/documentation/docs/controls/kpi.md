import Events from './../auto-generated/ix-kpi/events.md';
import Props from './../auto-generated/ix-kpi/props.md';

import Playground from '@site/src/components/PlaygroundV3';

# KPI
<!-- introduction start -->
<<<<<<< HEAD
KPIs display measured values together with a status to help the user make better decisions.
=======
KPIs display measured values together with a status indicator to help users interpret data.
>>>>>>> 2fa97061
<!-- introduction end -->
## Usage

<Playground name="kpi" height="28rem"></Playground>

## API

### Properties

<Props />

### Events

<Events /><|MERGE_RESOLUTION|>--- conflicted
+++ resolved
@@ -5,11 +5,7 @@
 
 # KPI
 <!-- introduction start -->
-<<<<<<< HEAD
-KPIs display measured values together with a status to help the user make better decisions.
-=======
 KPIs display measured values together with a status indicator to help users interpret data.
->>>>>>> 2fa97061
 <!-- introduction end -->
 ## Usage
 
