import Events from './../auto-generated/ix-kpi/events.md';
import Props from './../auto-generated/ix-kpi/props.md';

import Playground from '@site/src/components/PlaygroundV3';

<<<<<<< HEAD
# KPI
<!-- introduction start -->
KPIs display measured values together with a status indicator to help users interpret data.
<!-- introduction end -->
## Usage
=======
## Development

### Basic
>>>>>>> 76960408

<Playground name="kpi" height="28rem"></Playground>

### API

#### Properties

<Props />

#### Events

<Events /><|MERGE_RESOLUTION|>--- conflicted
+++ resolved
@@ -3,17 +3,13 @@
 
 import Playground from '@site/src/components/PlaygroundV3';
 
-<<<<<<< HEAD
-# KPI
+## Development
+
 <!-- introduction start -->
 KPIs display measured values together with a status indicator to help users interpret data.
 <!-- introduction end -->
-## Usage
-=======
-## Development
 
 ### Basic
->>>>>>> 76960408
 
 <Playground name="kpi" height="28rem"></Playground>
 
