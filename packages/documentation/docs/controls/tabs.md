--- conflicted
+++ resolved
@@ -6,17 +6,11 @@
 
 import Playground from '@site/src/components/PlaygroundV3';
 
-<<<<<<< HEAD
-# Tabs
+## Development
 
 <!-- introduction start -->
 Tabs consist of tab items and organize content into separate sections by grouping similar information.
 <!-- introduction end -->
-
-## Examples
-=======
-## Development
->>>>>>> 76960408
 
 ### Basic
 
