<<<<<<< HEAD
---
title: Chip
---

import Playground from '@site/src/components/Playground'
=======
>>>>>>> f7eefd0d
import DocsTabs from '@site/src/components/DocsTabs';

import DocsUx from './\_chip_styleguide.md'
import DocsCode from './\_chip_code.md'

# Chip

<DocsTabs styleguide={DocsUx} code={DocsCode} /><|MERGE_RESOLUTION|>--- conflicted
+++ resolved
@@ -1,11 +1,7 @@
-<<<<<<< HEAD
 ---
 title: Chip
 ---
 
-import Playground from '@site/src/components/Playground'
-=======
->>>>>>> f7eefd0d
 import DocsTabs from '@site/src/components/DocsTabs';
 
 import DocsUx from './\_chip_styleguide.md'
