---
sidebar_position: 1
---
import LinkableDocsTabs from '@site/src/components/LinkableDocsTabs';

import DocsUx from './\_application-header_styleguide.md';
import DocsCode from './\_application-header_code.md';

import Tags from './../../auto-generated/ix-application-header/tags.md';

# Application header

<Tags />

<!-- introduction start -->
<<<<<<< HEAD
Application headers provide a structured area for key elements like the brand logo, application name, and user avatar.
=======
Application headers provide a structured area for key elements like brand logo, application name and user avatar.
>>>>>>> 2fa97061
<!-- introduction end -->

<LinkableDocsTabs>
  <DocsUx />
  <DocsCode />
</LinkableDocsTabs><|MERGE_RESOLUTION|>--- conflicted
+++ resolved
@@ -13,11 +13,7 @@
 <Tags />
 
 <!-- introduction start -->
-<<<<<<< HEAD
-Application headers provide a structured area for key elements like the brand logo, application name, and user avatar.
-=======
 Application headers provide a structured area for key elements like brand logo, application name and user avatar.
->>>>>>> 2fa97061
 <!-- introduction end -->
 
 <LinkableDocsTabs>
