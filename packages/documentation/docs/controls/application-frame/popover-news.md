---
sidebar_position: 9
---

import LinkableDocsTabs from '@site/src/components/LinkableDocsTabs';

import DocsUx from './\_popover-news_styleguide.md';
import DocsCode from './\_popover-news_code.md';

# Popover news
<!-- introduction start -->
<<<<<<< HEAD
Popover news present important updates and information when the application starts.
=======
Popover news presents important updates and information when the application starts.
>>>>>>> 2fa97061
<!-- introduction end -->
<LinkableDocsTabs>
  <DocsUx />
  <DocsCode />
</LinkableDocsTabs><|MERGE_RESOLUTION|>--- conflicted
+++ resolved
@@ -9,11 +9,7 @@
 
 # Popover news
 <!-- introduction start -->
-<<<<<<< HEAD
-Popover news present important updates and information when the application starts.
-=======
 Popover news presents important updates and information when the application starts.
->>>>>>> 2fa97061
 <!-- introduction end -->
 <LinkableDocsTabs>
   <DocsUx />
