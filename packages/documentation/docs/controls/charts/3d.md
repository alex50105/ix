--- conflicted
+++ resolved
@@ -1,19 +1,10 @@
 import Playground from '@site/src/components/PlaygroundV3';
 
-<<<<<<< HEAD
-# 3D-Charting
-<!-- introduction start -->
-3D charts enhance data visualization by adding depth to traditional 2D charts, making complex data sets more comprehensible.
-<!-- introduction end -->
-The `echarts-gl` package extends ECharts to support 3D visualizations, enabling you to create immersive and interactive charts.
-With this package, you can design a variety of 3D charts, including:
-=======
 # 3D charts
 
 3D charts are a powerful way to visualize data in three dimensions. They provide a more immersive and interactive experience compared to traditional 2D charts. We typically use 3D charts to represent complex data sets or to visualize data in a more engaging way.
 
 The `echarts-gl` package extends ECharts to support 3D visualizations. With this package, you can design a variety of 3D charts, including:
->>>>>>> 2fa97061
 
 - 3D scatter plots
 - 3D bar charts
