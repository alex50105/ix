--- conflicted
+++ resolved
@@ -4,17 +4,8 @@
 import Playground from '@site/src/components/PlaygroundV3';
 
 # Functionalities
-<<<<<<< HEAD
-<!-- introduction start -->
-ECharts offers a wide variety of different chart types and features, including interacting with charts that users need in some use cases.
-<!-- introduction end -->
-
-## Examples
-
-=======
 
 ECharts offer a wide variety of different chart types and features. The following page deals with some of the more special chart types and features. 
->>>>>>> 2fa97061
 ### Interactive toolbox
 
 Apache ECharts offers a versatile toolbox that enables users to interact with and manipulate charts effectively. By default, the toolbox appears in the top right corner of the chart. It includes various interactive tools like download, zoom, zoom reset and restore. Each has been designed to enhance the user experience. You can customize this toolbox using the `toolbox` option within the option object.
