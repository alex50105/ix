import Playground from '@site/src/components/PlaygroundV3';

<<<<<<< HEAD
# Line chart
<!-- introduction start -->
Line charts display data trends over time to help users identify patterns and anomalies.
<!-- introduction end -->
Line charts can reveal patterns or fluctuations in data, making it easier for users to identify anomalies. By analyzing past trends, line charts can help in predicting future values. Multiple lines can be used to compare different sets of data, such as the performance of various assets or technical devices, providing a clear visual comparison.
=======
# Line charts

Line charts display data as a series of data points connected by straight line segments. Line charts are commonly used to visualize trends over time or compare two variables. We typically use line charts to visualize continuous data.
>>>>>>> 2fa97061

### Basic line charts

<<<<<<< HEAD
### Basic line chart
Basic line charts use a series of data points connected by straight lines to show changes in values, making it easy to identify patterns, trends, and fluctuations. They are particularly effective for displaying continuous data, such as stock prices, temperature changes, or sales figures. Their simplicity and clarity make them a popular choice for dashboards, where understanding data trends is essential.
=======
Basic line charts use a series of data points connected by straight lines to show changes in values, making it easy to identify patterns, trends and fluctuations. Line charts are particularly effective for displaying continuous data, such as stock prices, temperature changes or sales figures. Their simplicity and clarity make them a popular choice for dashboards, where understanding data trends is essential.

>>>>>>> 2fa97061
<Playground
height="40rem"
name="echarts-line-simple"
noMargin
examplesByName>
</Playground>

<<<<<<< HEAD
### Multi-y-axis line chart
Multi-y-axis line charts visualize complex data sets that involve different scales or units of measurement. These charts use two or more vertical axes to plot multiple data series, allowing for a clear comparison of trends and relationships between different variables. By aligning each data series with its respective axis, these charts make it easier to interpret and analyze data that would otherwise be difficult to compare on a single axis.
=======
### Multi-y-axis line charts

Multi-y-axis line charts are used to compare multiple data series that have different scales or units of measurement. By using multiple y-axes, you can display data with different ranges on the same chart, making it easier to compare trends and relationships between variables. Multi-y-axis line charts are particularly useful when visualizing data with distinct patterns or trends.

>>>>>>> 2fa97061
<Playground
height="40rem"
name="echarts-line-multiple-y-axis"
noMargin
examplesByName>
</Playground>

<<<<<<< HEAD
### Advanced line chart
Advanced line charts are an enhanced version of basic line charts, designed to provide deeper insights and more detailed analysis of data trends. These charts often incorporate features such as multiple data series, interactive elements, and additional annotations to highlight key points or events. Advanced line charts can also include trend lines, moving averages, and other statistical tools to help identify patterns and correlations.
=======
### Advanced line charts

Advanced line charts are an enhanced version of basic line charts, designed to provide deeper insights and a more detailed analysis of data trends. These charts often incorporate features such as multiple data series, interactive elements, and additional annotations to highlight key points or events. Advanced line charts can also include trend lines, moving averages and other statistical tools to help identify patterns and correlations.

>>>>>>> 2fa97061
<Playground
height="40rem"
name="echarts-line-advanced"
noMargin
examplesByName>
</Playground>

## Dos and Don'ts

- Do start the Y-axis at zero and label axes clearly
- Do use contrasting colors for multiple lines to better distinguish different data series 
- Do use consistent intervals on axes
- Do highlight important data points
- Do use visual cues to show gaps in data
- Don’t overcrowd the chart with colors
- Don’t clutter the chart with too many lines, we recommend no more than 7 lines<|MERGE_RESOLUTION|>--- conflicted
+++ resolved
@@ -1,26 +1,13 @@
 import Playground from '@site/src/components/PlaygroundV3';
 
-<<<<<<< HEAD
-# Line chart
-<!-- introduction start -->
-Line charts display data trends over time to help users identify patterns and anomalies.
-<!-- introduction end -->
-Line charts can reveal patterns or fluctuations in data, making it easier for users to identify anomalies. By analyzing past trends, line charts can help in predicting future values. Multiple lines can be used to compare different sets of data, such as the performance of various assets or technical devices, providing a clear visual comparison.
-=======
 # Line charts
 
 Line charts display data as a series of data points connected by straight line segments. Line charts are commonly used to visualize trends over time or compare two variables. We typically use line charts to visualize continuous data.
->>>>>>> 2fa97061
 
 ### Basic line charts
 
-<<<<<<< HEAD
-### Basic line chart
-Basic line charts use a series of data points connected by straight lines to show changes in values, making it easy to identify patterns, trends, and fluctuations. They are particularly effective for displaying continuous data, such as stock prices, temperature changes, or sales figures. Their simplicity and clarity make them a popular choice for dashboards, where understanding data trends is essential.
-=======
 Basic line charts use a series of data points connected by straight lines to show changes in values, making it easy to identify patterns, trends and fluctuations. Line charts are particularly effective for displaying continuous data, such as stock prices, temperature changes or sales figures. Their simplicity and clarity make them a popular choice for dashboards, where understanding data trends is essential.
 
->>>>>>> 2fa97061
 <Playground
 height="40rem"
 name="echarts-line-simple"
@@ -28,15 +15,10 @@
 examplesByName>
 </Playground>
 
-<<<<<<< HEAD
-### Multi-y-axis line chart
-Multi-y-axis line charts visualize complex data sets that involve different scales or units of measurement. These charts use two or more vertical axes to plot multiple data series, allowing for a clear comparison of trends and relationships between different variables. By aligning each data series with its respective axis, these charts make it easier to interpret and analyze data that would otherwise be difficult to compare on a single axis.
-=======
 ### Multi-y-axis line charts
 
 Multi-y-axis line charts are used to compare multiple data series that have different scales or units of measurement. By using multiple y-axes, you can display data with different ranges on the same chart, making it easier to compare trends and relationships between variables. Multi-y-axis line charts are particularly useful when visualizing data with distinct patterns or trends.
 
->>>>>>> 2fa97061
 <Playground
 height="40rem"
 name="echarts-line-multiple-y-axis"
@@ -44,15 +26,10 @@
 examplesByName>
 </Playground>
 
-<<<<<<< HEAD
-### Advanced line chart
-Advanced line charts are an enhanced version of basic line charts, designed to provide deeper insights and more detailed analysis of data trends. These charts often incorporate features such as multiple data series, interactive elements, and additional annotations to highlight key points or events. Advanced line charts can also include trend lines, moving averages, and other statistical tools to help identify patterns and correlations.
-=======
 ### Advanced line charts
 
 Advanced line charts are an enhanced version of basic line charts, designed to provide deeper insights and a more detailed analysis of data trends. These charts often incorporate features such as multiple data series, interactive elements, and additional annotations to highlight key points or events. Advanced line charts can also include trend lines, moving averages and other statistical tools to help identify patterns and correlations.
 
->>>>>>> 2fa97061
 <Playground
 height="40rem"
 name="echarts-line-advanced"
