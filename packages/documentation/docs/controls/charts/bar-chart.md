import Playground from '@site/src/components/PlaygroundV3';

<<<<<<< HEAD
# Bar chart
<!-- introduction start -->
Bar charts display data to visualize and compare relationships between or trends across different categories.
<!-- introduction end -->
Bar charts can be oriented horizontally or vertically, providing a straightforward way to represent and compare data across various categories or assets. Each bar in a bar chart represents a category of data, with the length or height of the bar proportional to the value it represents. This makes it easy to quickly identify which categories are larger or smaller and to compare values across different groups.
## Examples

### Bar chart horizontal
A basic bar chart is a simple graphical representation of data, where the length of each bar is proportional to the value it represents. It’s commonly used to compare different categories or track changes over time.
=======
# Bar charts

Bar charts display data using rectangular bars. The length of each bar is proportional to the value it represents. Bar charts are commonly used to compare the values of different categories. We typically use bar charts to visualize data that is categorical or ordinal in nature.

### Bar chart

Common bar charts normally compare the values of different categories where the length of the bars are proportional to their values.

>>>>>>> 2fa97061
<Playground
height="40rem"
name="echarts-bar-simple"
noMargin
examplesByName>
</Playground>

<<<<<<< HEAD
### Bar chart horizontal stacked
A stacked bar chart is a variation where the bars in a standard chart are divided into segments denoting contributing categories that sum up to the whole. These charts are used to compare totals and simultaneously understand the values of contributing categories. 
=======
### Stacked bar chart

Stacked bar charts are typically used to visualize the relationship between the parts and the whole. Each bar is divided into segments, with each segment representing a different category.

>>>>>>> 2fa97061
<Playground
height="40rem"
name="echarts-bar-horizontal-stacked"
noMargin
examplesByName>
</Playground>

## Dos and Don'ts

- Do start the Y-axis at zero and label axes clearly
- Do use short and clear category names
- Do include context and additional information when necessary
- Do arrange categories and bars in a logical order
- Don’t use too many bars in one chart
- Don’t overcrowd charts with colors and categories, especially the stacked variant
- Don’t use stacked bars if the total value is not important

<|MERGE_RESOLUTION|>--- conflicted
+++ resolved
@@ -1,16 +1,5 @@
 import Playground from '@site/src/components/PlaygroundV3';
 
-<<<<<<< HEAD
-# Bar chart
-<!-- introduction start -->
-Bar charts display data to visualize and compare relationships between or trends across different categories.
-<!-- introduction end -->
-Bar charts can be oriented horizontally or vertically, providing a straightforward way to represent and compare data across various categories or assets. Each bar in a bar chart represents a category of data, with the length or height of the bar proportional to the value it represents. This makes it easy to quickly identify which categories are larger or smaller and to compare values across different groups.
-## Examples
-
-### Bar chart horizontal
-A basic bar chart is a simple graphical representation of data, where the length of each bar is proportional to the value it represents. It’s commonly used to compare different categories or track changes over time.
-=======
 # Bar charts
 
 Bar charts display data using rectangular bars. The length of each bar is proportional to the value it represents. Bar charts are commonly used to compare the values of different categories. We typically use bar charts to visualize data that is categorical or ordinal in nature.
@@ -19,7 +8,6 @@
 
 Common bar charts normally compare the values of different categories where the length of the bars are proportional to their values.
 
->>>>>>> 2fa97061
 <Playground
 height="40rem"
 name="echarts-bar-simple"
@@ -27,15 +15,10 @@
 examplesByName>
 </Playground>
 
-<<<<<<< HEAD
-### Bar chart horizontal stacked
-A stacked bar chart is a variation where the bars in a standard chart are divided into segments denoting contributing categories that sum up to the whole. These charts are used to compare totals and simultaneously understand the values of contributing categories. 
-=======
 ### Stacked bar chart
 
 Stacked bar charts are typically used to visualize the relationship between the parts and the whole. Each bar is divided into segments, with each segment representing a different category.
 
->>>>>>> 2fa97061
 <Playground
 height="40rem"
 name="echarts-bar-horizontal-stacked"
