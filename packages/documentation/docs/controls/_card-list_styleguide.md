--- conflicted
+++ resolved
@@ -1,10 +1,6 @@
 ## Guidelines
 
-<<<<<<< HEAD
-Users can hide and reveal the card list content by clicking on a control element. We typically use card lists on dashboards to show a huge amount of information in an organized and hierarchical way.
-=======
 Card list content can be hidden or revealed by clicking on a control element. We typically use card lists on dashboards to show a huge amount of information in an organized and hierarchical way.
->>>>>>> 2fa97061
 
 Card lists consist of a header section at the top and a content section below. The header section includes an icon button with a chevron on the left, followed by the card list's label. In the content section, items of the same type can be arranged in two different layout styles: stack and scroll.
 
