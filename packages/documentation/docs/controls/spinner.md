--- conflicted
+++ resolved
@@ -3,15 +3,11 @@
 
 import Playground from '@site/src/components/PlaygroundV3';
 
-<<<<<<< HEAD
-# Spinner
+## Development
+
 <!-- introduction start -->
 Spinners indicate that a process is running to provide feedback to the user.
 <!-- introduction end -->
-## Examples
-=======
-## Development
->>>>>>> 76960408
 
 ### Basic
 
