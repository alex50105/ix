--- conflicted
+++ resolved
@@ -15,14 +15,9 @@
   ></DeprecatedTags>
 </div>
 
-<<<<<<< HEAD
-<br />
-<br />
-=======
 <!-- introduction start -->
 Textareas allow users to enter and edit multi-line text input, making it perfect for forms that require longer entries.
 <!-- introduction end -->
->>>>>>> 8f9bd1fa
 
 <LinkableDocsTabs>
   <DocsUx />
