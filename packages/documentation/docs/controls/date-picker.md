import Props from './../auto-generated/ix-date-picker/props.md';
import Events from './../auto-generated/ix-date-picker/events.md';

import Playground from '@site/src/components/PlaygroundV3';

<<<<<<< HEAD
# Date picker
<!-- introduction start -->
Date pickers provide a versatile calendar that can be used as a standalone element or within a dropdown for date input, offering a seamless way to select dates.
<!-- introduction end -->

## Examples 
=======
## Development
>>>>>>> 76960408

### Basic

<Playground
  name="datepicker-range"
  height="35rem"
  >
</Playground>

### Single Selection

<Playground
  name="datepicker"
  height="35rem"
  >
</Playground>

### Translation

The `ix-date-picker` can be configured using [BCP 47](https://tools.ietf.org/html/rfc5646) locale strings specifying the language to use generating or interpreting strings. More information can be found [here](https://moment.github.io/luxon/#/intl?id=default-locale)

<Playground
  name="datepicker-locale"
  height="35rem"
  >
</Playground>

### API

#### Properties

<Props />

#### Events

<Events /><|MERGE_RESOLUTION|>--- conflicted
+++ resolved
@@ -3,16 +3,13 @@
 
 import Playground from '@site/src/components/PlaygroundV3';
 
-<<<<<<< HEAD
 # Date picker
+
 <!-- introduction start -->
 Date pickers provide a versatile calendar that can be used as a standalone element or within a dropdown for date input, offering a seamless way to select dates.
 <!-- introduction end -->
 
-## Examples 
-=======
 ## Development
->>>>>>> 76960408
 
 ### Basic
 
