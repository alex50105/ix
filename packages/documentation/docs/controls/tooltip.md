--- conflicted
+++ resolved
@@ -9,11 +9,7 @@
 
 <Tags />
 <!-- introduction start -->
-<<<<<<< HEAD
-Tooltips provide additional information when users hover over or focus an element.
-=======
 Tooltips provide additional information when users hover over or focus on an element.
->>>>>>> 2fa97061
 <!-- introduction end -->
 ## Examples
 
