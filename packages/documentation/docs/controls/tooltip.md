--- conflicted
+++ resolved
@@ -5,20 +5,15 @@
 
 import Playground from '@site/src/components/PlaygroundV3'
 
-# Tooltip
+## Development
 
 <Tags />
-<<<<<<< HEAD
+
 <!-- introduction start -->
 Tooltips provide additional information when users hover over or focus on an element.
 <!-- introduction end -->
-## Examples
-=======
-
-## Development
 
 ### Basic
->>>>>>> 76960408
 
 <Playground
   name="tooltip"
