import Tabs from '@theme/Tabs';
import TabItem from '@theme/TabItem';
import Playground from '@site/src/components/PlaygroundV2';

import PropsHeaderJavaScript from './../auto-generated/ix-modal-header/props.md'
import EventsHeaderJavaScript from './../auto-generated/ix-modal-header/events.md'

import ModalConfig from './../auto-generated/utils/core/ModalConfig.md'
import ModalInstance from './../auto-generated/utils/core/ModalInstance.md'

# Modal

## Examples

### Sizes

Our modals support the following sizes:

- `360`
- `480`
- `600`
- `720`
- `840`
- `full-width` - Modal extends to fill entire screen width (modal will still have some horizontal margin)
- `full-screen` - Modal extends to fill entire screen

The `size` can be configured over the configuration object of the `showModal` function.

<Playground
height="18rem"
name="modal-sizes"
examplesByName
> </Playground>

### Loading

How to open a loading modal is independent from the framework in use. Note that you have to import `showLoadingModal` from the core package `@siemens/ix`.

<Playground name="loading" frameworks={{
  react: SourceReactLoading,
}}/>

### Message

How to open a message modal is independent from the framework in use. Note that you have to import `showMessage` from the core package `@siemens/ix`.

`showMessage` provides multiple pre-configured messages:

- info
- warning
- error
- success
- question

<Playground name="message" height="15rem" frameworks={{
  react: SourceReactMessage,
}}/>

The `showMessage` method returns a Listener with the following signature:

```ts
TypedEvent<{
  actionId: string;
  payload: T;
}>
```

`actionId` represents the configured action button.

## Frameworks

How to open a modal depends on the framework in use. Note that you will not instantiate `ix-modal` on your own.
Select the appropriate section below for the respective usage information.

### Angular

<Playground
name="modal" height="18rem"
files={{
  angular: [
    'modal-by-template.ts',
    "modal-by-instance.ts",
    "modal-by-instance-content.ts",
    ],
}}>
</Playground>

`@siemens/ix-angular` provides an injectable service that allows to open modal dialogs based on a `ng-template` reference or by component type.
If you want to pass arbitrary data to the modal use the `data`-property. In order to access that data inside the modal template use `let-modal` as seen in the angular example above.

**ModalService**

```ts
open(config: ModalConfig<TData: any, TReason: any>): Promise<ModalInstance<TData>>
```

### React

`@siemens/ix-react` provides an function that allows to open modal dialogs based on a `JSXElement`.

<Playground
name="modal" height="18rem"
files={{
  react: ['modal.tsx'],
}}>
</Playground>

:::info Use context

It is highly recommended to provide the `IxApplicationContext` as part of your application.

:::

```tsx
ReactDOM.createRoot(document.getElementById('root') as HTMLElement).render(
  <IxApplicationContext>
    {/*
      <BrowserRouter>
        <App />
      </BrowserRouter>
    */}
  </IxApplicationContext>
);
```

### Vue

<Playground
name="modal" height="18rem"
files={{
  vue: ['modal.vue'],
}}>
</Playground>

### Javascript

<Playground
name="modal" height="18rem"
files={{
  javascript: ['modal.html'],
}}>
</Playground>

## APIs

<<<<<<< HEAD
### Config

<ModalConfig />
=======
#### Modal header

##### Props

<PropsHeaderJavaScript />

##### Events

<EventsHeaderJavaScript />

#### Modal config

<ModalConfig />

#### Modal instance
<ModalInstance />

#### Modal header
##### Props
<PropsHeaderJavaScript />

##### Events
<EventsHeaderJavaScript />

## Loading

How to open a loading modal is independent from the framework in use. Note that you have to import `showLoadingModal` from the core package `@siemens/ix`.

<Playground name="loading" files={{
  react: ['loading.tsx'],
}}/>

## Message

How to open a message modal is independent from the framework in use. Note that you have to import `showMessage` from the core package `@siemens/ix`.

`showMessage` provides multiple pre-configured messages:
>>>>>>> f7eefd0d

### Instance

<<<<<<< HEAD
<ModalInstance />
=======
<Playground name="message" height="15rem" files={{
  react: ['message.tsx'],
}}/>
>>>>>>> f7eefd0d

### Header (ix-modal-header)

<<<<<<< HEAD
**Props**
<PropsHeaderJavaScript />

**Events**
<EventsHeaderJavaScript />
=======
```ts
TypedEvent<{
  actionId: string;
  payload: T;
}>;
```

`actionId` represents the configured action button.
>>>>>>> f7eefd0d
<|MERGE_RESOLUTION|>--- conflicted
+++ resolved
@@ -1,18 +1,14 @@
-import Tabs from '@theme/Tabs';
-import TabItem from '@theme/TabItem';
-import Playground from '@site/src/components/PlaygroundV2';
-
 import PropsHeaderJavaScript from './../auto-generated/ix-modal-header/props.md'
 import EventsHeaderJavaScript from './../auto-generated/ix-modal-header/events.md'
 
 import ModalConfig from './../auto-generated/utils/core/ModalConfig.md'
 import ModalInstance from './../auto-generated/utils/core/ModalInstance.md'
 
+import Playground from '@site/src/components/PlaygroundV2';
+
 # Modal
 
 ## Examples
-
-### Sizes
 
 Our modals support the following sizes:
 
@@ -27,17 +23,17 @@
 The `size` can be configured over the configuration object of the `showModal` function.
 
 <Playground
-height="18rem"
+height="20rem"
 name="modal-sizes"
 examplesByName
-> </Playground>
+/>
 
 ### Loading
 
 How to open a loading modal is independent from the framework in use. Note that you have to import `showLoadingModal` from the core package `@siemens/ix`.
 
-<Playground name="loading" frameworks={{
-  react: SourceReactLoading,
+<Playground name="loading" files={{
+  javascript: ['loading.html'],
 }}/>
 
 ### Message
@@ -52,9 +48,11 @@
 - success
 - question
 
-<Playground name="message" height="15rem" frameworks={{
-  react: SourceReactMessage,
+<Playground name="message" height="15rem" files={{
+  javascript: ['message.html'],
 }}/>
+
+<br></br>
 
 The `showMessage` method returns a Listener with the following signature:
 
@@ -62,7 +60,7 @@
 TypedEvent<{
   actionId: string;
   payload: T;
-}>
+}>;
 ```
 
 `actionId` represents the configured action button.
@@ -143,75 +141,18 @@
 
 ## APIs
 
-<<<<<<< HEAD
 ### Config
 
 <ModalConfig />
-=======
-#### Modal header
-
-##### Props
-
-<PropsHeaderJavaScript />
-
-##### Events
-
-<EventsHeaderJavaScript />
-
-#### Modal config
-
-<ModalConfig />
-
-#### Modal instance
-<ModalInstance />
-
-#### Modal header
-##### Props
-<PropsHeaderJavaScript />
-
-##### Events
-<EventsHeaderJavaScript />
-
-## Loading
-
-How to open a loading modal is independent from the framework in use. Note that you have to import `showLoadingModal` from the core package `@siemens/ix`.
-
-<Playground name="loading" files={{
-  react: ['loading.tsx'],
-}}/>
-
-## Message
-
-How to open a message modal is independent from the framework in use. Note that you have to import `showMessage` from the core package `@siemens/ix`.
-
-`showMessage` provides multiple pre-configured messages:
->>>>>>> f7eefd0d
 
 ### Instance
 
-<<<<<<< HEAD
 <ModalInstance />
-=======
-<Playground name="message" height="15rem" files={{
-  react: ['message.tsx'],
-}}/>
->>>>>>> f7eefd0d
 
 ### Header (ix-modal-header)
 
-<<<<<<< HEAD
 **Props**
 <PropsHeaderJavaScript />
 
 **Events**
-<EventsHeaderJavaScript />
-=======
-```ts
-TypedEvent<{
-  actionId: string;
-  payload: T;
-}>;
-```
-
-`actionId` represents the configured action button.
->>>>>>> f7eefd0d
+<EventsHeaderJavaScript />