--- conflicted
+++ resolved
@@ -12,11 +12,7 @@
 # Modal
 
 <!-- introduction start -->
-<<<<<<< HEAD
-Modals present information prominently and are useful to gather essential user input without navigating to another page.
-=======
 Modals present information prominently and are useful for gathering essential user input without navigating to another page.
->>>>>>> 2fa97061
 <!-- introduction end -->
 
 ## Sizes
