--- conflicted
+++ resolved
@@ -9,17 +9,11 @@
 
 import Playground from '@site/src/components/PlaygroundV3';
 
-<<<<<<< HEAD
-# Modal
+## Development
 
 <!-- introduction start -->
 Modals present information prominently and are useful for gathering essential user input without navigating to another page.
 <!-- introduction end -->
-
-## Sizes
-=======
-## Development
->>>>>>> 76960408
 
 Our modals support the following sizes:
 
