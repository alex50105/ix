## Guidelines

<<<<<<< HEAD
The content header helps our users understand what the page is about. We typically use it at the very top of the page to show a clear hierarchy of the page.
=======
The content header helps users understand what the page is about. We typically use it at the very top of the page to show a clear page hierarchy.
>>>>>>> 2fa97061

![Content header overview](https://www.figma.com/design/wEptRgAezDU1z80Cn3eZ0o/iX-Pattern-Illustrations?type=design&node-id=2250-4784&mode=design&t=XmCepM9jPR9PImPw-4)

1. Back button
2. Content title
3. Content subtitle
4. Action buttons

### Variants

Our content header variants makes it easier to achieve a well-balanced visual hierarchy throughout the page.

- Primary: In our applications, we most often use the primary variant for main pages or primary sections.
- Secondary: We typically use this variant when we want to provide context or actions for a specific section of a page, such as when displaying detailed information related to a selected item from a list.

![Content header variants](https://www.figma.com/design/wEptRgAezDU1z80Cn3eZ0o/iX-Pattern-Illustrations?type=design&node-id=2250-9102&mode=design&t=XmCepM9jPR9PImPw-4)

### Options

- **Back button**: Enable if you want to provide a way for the user to navigate back.
- **Header title**: Set your page title here. Use a clear, short and descriptive wording.
- **Header subtitle**: Provide additional info for your content such as a descriptive sentence when required.
- **Action buttons**: Offer convenient shortcuts for actions that the user might need to perform frequently, for example "Add" or "Edit".

### Behavior

- **Interaction**: The back button navigates usually one step back or behaves the same as the browser back. Action buttons typically navigate to another view.
- **Alignment**: Place the content header at the very top left corner related to the content position. Back button, title and subtitle are automatically aligned on the left side while the action buttons are aligned on the right side.
- **Cluster action buttons**: Action buttons are automatically aligned to the right. An example for the primary content header has the back button, title and subtitle at the left top corner of the whole page, and the action buttons at the right top corner of the page.

### Dos and Don'ts

- Do use to provide quick access to common tasks for the whole content area
- Don't use a secondary content header as a page title
- Don't use more than one primary headline in one page

### Related patterns

- [Application header](./application-frame/application-header.md)
- [Content](./application-frame/content.md)
- [Button](./buttons/button.md)<|MERGE_RESOLUTION|>--- conflicted
+++ resolved
@@ -1,10 +1,6 @@
 ## Guidelines
 
-<<<<<<< HEAD
-The content header helps our users understand what the page is about. We typically use it at the very top of the page to show a clear hierarchy of the page.
-=======
 The content header helps users understand what the page is about. We typically use it at the very top of the page to show a clear page hierarchy.
->>>>>>> 2fa97061
 
 ![Content header overview](https://www.figma.com/design/wEptRgAezDU1z80Cn3eZ0o/iX-Pattern-Illustrations?type=design&node-id=2250-4784&mode=design&t=XmCepM9jPR9PImPw-4)
 
