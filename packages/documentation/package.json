{
  "name": "documentation",
  "version": "0.0.0",
  "private": true,
  "scripts": {
    "docusaurus": "docusaurus",
    "start": "pnpm build.docs && docusaurus start",
    "build": "pnpm build.docs && docusaurus build",
    "build.docs": "tsx --tsconfig ./scripts/tsconfig.json ./scripts/build.ts",
    "swizzle": "docusaurus swizzle",
    "deploy": "docusaurus deploy",
    "clear": "docusaurus clear",
    "serve": "docusaurus serve",
    "write-translations": "docusaurus write-translations",
    "write-heading-ids": "docusaurus write-heading-ids",
    "typecheck": "tsc"
  },
  "dependencies": {
    "@docusaurus/core": "3.7.0",
    "@docusaurus/preset-classic": "3.7.0",
    "@mdx-js/react": "^3.0.0",
<<<<<<< HEAD
    "@siemens/ix": "workspace:*",
    "@siemens/ix-echarts": "workspace:*",
    "@siemens/ix-icons": "0.0.0-pr-77-20250318121935",
    "@siemens/ix-react": "workspace:*",
=======
    "@siemens/ix-icons": "3.0.0-alpha.0",
>>>>>>> 18eee8e9
    "@stackblitz/sdk": "^1.11.0",
    "prism-react-renderer": "^2.3.0",
    "react-anime": "^4.1.1",
    "react-dom": "^18.0.0",
    "react": "^18.0.0"
  },
  "devDependencies": {
    "@docusaurus/module-type-aliases": "3.7.0",
    "@docusaurus/tsconfig": "3.7.0",
    "@docusaurus/types": "3.7.0",
    "@siemens/ix-angular": "workspace:*",
    "@siemens/ix-react": "workspace:*",
    "@siemens/ix": "workspace:*",
    "@types/fs-extra": "^9.0.13",
    "@types/mustache": "^4.1.1",
    "@types/node": "^20.16.0",
    "@types/react": "^18.3.10",
    "@types/rimraf": "^4.0.5",
    "@types/tar": "^6.1.13",
    "angular-test-app": "workspace:*",
    "autoprefixer": "10.4.5",
    "axios": "^1.5.0",
    "clsx": "^2.1.0",
    "docusaurus-plugin-sass": "^0.2.5",
    "figma-plugin": "workspace:*",
    "fs-extra": "^11.2.0",
    "html-test-app": "workspace:*",
    "ionic-test-app": "workspace:*",
    "listr2": "^8.2.5",
    "mustache": "^4.2.0",
    "octokit": "^3",
    "postcss": "^8.4.29",
    "react-test-app": "workspace:*",
    "rimraf": "^6.0.1",
    "tailwindcss": "^3.4.12",
    "tar": "^7.4.3",
    "tsx": "^4.15.4",
    "typedoc": "^0.27.9",
    "typescript": "~5.5.2",
    "vue-test-app": "workspace:*"
  },
  "browserslist": {
    "production": [
      ">0.5%",
      "not dead",
      "not op_mini all"
    ],
    "development": [
      "last 3 chrome version",
      "last 3 firefox version",
      "last 5 safari version"
    ]
  },
  "engines": {
    "node": ">=18.0"
  }
}<|MERGE_RESOLUTION|>--- conflicted
+++ resolved
@@ -19,14 +19,7 @@
     "@docusaurus/core": "3.7.0",
     "@docusaurus/preset-classic": "3.7.0",
     "@mdx-js/react": "^3.0.0",
-<<<<<<< HEAD
-    "@siemens/ix": "workspace:*",
-    "@siemens/ix-echarts": "workspace:*",
     "@siemens/ix-icons": "0.0.0-pr-77-20250318121935",
-    "@siemens/ix-react": "workspace:*",
-=======
-    "@siemens/ix-icons": "3.0.0-alpha.0",
->>>>>>> 18eee8e9
     "@stackblitz/sdk": "^1.11.0",
     "prism-react-renderer": "^2.3.0",
     "react-anime": "^4.1.1",
