--- conflicted
+++ resolved
@@ -30,12 +30,8 @@
     "@siemens/ix-echarts": "workspace:*",
     "@siemens/ix-icons": "^2.2.0",
     "@siemens/ix-react": "workspace:*",
-<<<<<<< HEAD
     "@stackblitz/sdk": "^1.11.0",
-=======
-    "@stackblitz/sdk": "^1.8.1",
     "angular-test-app": "workspace:*",
->>>>>>> 5ca24466
     "clsx": "^1.2.1",
     "docusaurus-lunr-search": "^3.4.0",
     "docusaurus-plugin-sass": "^0.2.5",
@@ -46,15 +42,10 @@
     "raw-loader": "^4.0.2",
     "react": "^18.3.1",
     "react-anime": "^4.1.1",
-<<<<<<< HEAD
     "react-dom": "^18.3.1",
-    "sass": "^1.77.8"
-=======
-    "react-dom": "^18.0.0",
     "react-test-app": "workspace:*",
-    "sass": "^1.54.8",
+    "sass": "^1.77.8",
     "vue-test-app": "workspace:*"
->>>>>>> 5ca24466
   },
   "devDependencies": {
     "@docusaurus/module-type-aliases": "3.3.0",
@@ -62,14 +53,9 @@
     "@docusaurus/types": "3.3.0",
     "@types/fs-extra": "^9.0.13",
     "@types/node": "^20.16.0",
-<<<<<<< HEAD
     "@types/tar": "^6.1.13",
     "axios": "^1.7.2",
-=======
     "@types/rimraf": "^3.0.2",
-    "@types/tar": "^6.1.7",
-    "axios": "^1.5.1",
->>>>>>> 5ca24466
     "figma-plugin": "workspace:*",
     "listr2": "^7.0.2",
     "octokit": "^3.2.1",
