/*
 * COPYRIGHT (c) Siemens AG 2018-2022 ALL RIGHTS RESERVED.
 */
import fsExtra from 'fs-extra';
import path from 'path';

const __dirname = path.resolve();
const libDestPath = path.join(__dirname, 'static', 'webcomponent-examples', 'lib');

const ix_path = path.join(__dirname, '..', 'core');
const ix_dest_path = path.join(libDestPath, 'ix');

const ix_aggrid_path = path.join(__dirname, '..', 'aggrid');
const ix_aggrid_dest_path = path.join(libDestPath, 'ix-aggrid');

<<<<<<< HEAD
const icon_path = path.join(__dirname, '../../', 'node_modules', '@siemens/core-ui-icons');
const icon_dest_path = path.join(libDestPath, 'core-ui-icons');
=======
const ix_aggrid_dest_path = path.join(
  __dirname,
  'static',
  'webcomponent-examples',
  'lib',
  'ix-aggrid'
);

const icon_path = path.join(
  __dirname,
  '../../',
  'node_modules',
  '@siemens/ix-icons'
);

const icon_dest_path = path.join(
  __dirname,
  'static',
  'webcomponent-examples',
  'lib',
  'ix-icons'
);

fsExtra.copySync(ix_path, ix_dest_path, {
  filter: (fileName) => {
    return !fileName.includes('node_modules');
  },
});
>>>>>>> f24e0c4c

function filter(fileName) {
  return !fileName.includes('node_modules');
}

Promise.all([
  fsExtra.copy(ix_path, ix_dest_path, { filter }),
  fsExtra.copy(ix_aggrid_path, ix_aggrid_dest_path, { filter }),
  fsExtra.copy(icon_path, icon_dest_path),
]);<|MERGE_RESOLUTION|>--- conflicted
+++ resolved
@@ -13,39 +13,8 @@
 const ix_aggrid_path = path.join(__dirname, '..', 'aggrid');
 const ix_aggrid_dest_path = path.join(libDestPath, 'ix-aggrid');
 
-<<<<<<< HEAD
-const icon_path = path.join(__dirname, '../../', 'node_modules', '@siemens/core-ui-icons');
-const icon_dest_path = path.join(libDestPath, 'core-ui-icons');
-=======
-const ix_aggrid_dest_path = path.join(
-  __dirname,
-  'static',
-  'webcomponent-examples',
-  'lib',
-  'ix-aggrid'
-);
-
-const icon_path = path.join(
-  __dirname,
-  '../../',
-  'node_modules',
-  '@siemens/ix-icons'
-);
-
-const icon_dest_path = path.join(
-  __dirname,
-  'static',
-  'webcomponent-examples',
-  'lib',
-  'ix-icons'
-);
-
-fsExtra.copySync(ix_path, ix_dest_path, {
-  filter: (fileName) => {
-    return !fileName.includes('node_modules');
-  },
-});
->>>>>>> f24e0c4c
+const icon_path = path.join(__dirname, '../../', 'node_modules', '@siemens/ix-icons');
+const icon_dest_path = path.join(libDestPath, 'ix-icons');
 
 function filter(fileName) {
   return !fileName.includes('node_modules');
