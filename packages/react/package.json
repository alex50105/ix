{
  "name": "@siemens/ix-react",
  "homepage": "https://ix.siemens.io",
  "bugs": "https://github.com/siemens/ix/issues",
  "repository": {
    "type": "git",
    "url": "https://github.com/siemens/ix",
    "directory": "packages/react"
  },
  "version": "3.0.0-alpha.1",
  "description": "Siemens iX for React",
  "files": [
    "LICENSE",
    "README.md",
    "dist"
  ],
  "type": "module",
  "module": "dist/index.js",
  "types": "dist/types/index.d.ts",
  "exports": {
    ".": {
      "import": "./dist/index.js",
      "types": "./dist/types/index.d.ts",
      "node": "./dist/components.server.js"
    },
    "./server": {
      "import": "./dist/server.js",
      "types": "./dist/types/components.server.d.ts"
    }
  },
  "scripts": {
    "build": "npm run clean && npm run compile",
    "clean": "rimraf dist && rimraf dist-transpiled",
    "compile": "rollup -c",
    "lint": "eslint src",
    "test": "vitest run",
    "test:watch": "vitest"
  },
  "author": "",
  "license": "MIT",
  "devDependencies": {
    "@rollup/plugin-typescript": "^8.5.0",
    "@siemens/ix": "workspace:*",
    "@testing-library/react": "^16.0.1",
    "@types/node": "^20.16.0",
    "@types/react": "^18",
    "@types/react-dom": "^18",
    "@vitejs/plugin-react": "^4.3.2",
    "eslint": "~8.21.0",
    "eslint-config-ix": "workspace:*",
    "eslint-plugin-react": "^7.35.0",
    "happy-dom": "^14.12.3",
    "jest": "^29.7.0",
    "jest-environment-jsdom": "^29.7.0",
    "react": "^18",
    "react-dom": "^18",
    "rimraf": "^6.0.1",
    "rollup": "^4.24.0",
    "rollup-plugin-preserve-directives": "^0.4.0",
    "shadow-dom-testing-library": "^1.11.2",
    "typescript": "^5.6.3",
    "vitest": "^2.1.3"
  },
  "peerDependencies": {
    "@siemens/ix-icons": "3.0.0-alpha.1",
    "react": "^18 || ^19",
    "react-dom": "^18 || ^19"
  },
  "dependencies": {
<<<<<<< HEAD
    "@siemens/ix": "~3.0.0-alpha.0",
    "@stencil/react-output-target": "0.0.1-dev.11741888614.1fd07d67",
=======
    "@siemens/ix": "~3.0.0-alpha.1",
    "@stencil/react-output-target": "^0.7.1",
>>>>>>> dcc25972
    "tslib": "*"
  }
}<|MERGE_RESOLUTION|>--- conflicted
+++ resolved
@@ -67,13 +67,8 @@
     "react-dom": "^18 || ^19"
   },
   "dependencies": {
-<<<<<<< HEAD
-    "@siemens/ix": "~3.0.0-alpha.0",
+    "@siemens/ix": "~3.0.0-alpha.1",
     "@stencil/react-output-target": "0.0.1-dev.11741888614.1fd07d67",
-=======
-    "@siemens/ix": "~3.0.0-alpha.1",
-    "@stencil/react-output-target": "^0.7.1",
->>>>>>> dcc25972
     "tslib": "*"
   }
 }