{
  "name": "@siemens/ix-react",
  "homepage": "https://ix.siemens.io",
  "bugs": "https://github.com/siemens/ix/issues",
  "repository": {
    "type": "git",
    "url": "https://github.com/siemens/ix",
    "directory": "packages/react"
  },
  "version": "2.6.1",
  "description": "Siemens iX for React",
  "main": "dist/index.js",
  "types": "dist/types/index.d.ts",
  "files": [
    "LICENSE",
    "README.md",
    "dist"
  ],
  "exports": {
    ".": {
      "import": "./dist/index.js",
      "types": "./dist/types/index.d.ts"
    },
    "./ssr": {
      "import": "./dist/ssr.js",
      "types": "./dist/types/ssr/components.d.ts"
    }
  },
  "scripts": {
    "build": "npm run clean && npm run compile",
    "clean": "rimraf dist && rimraf dist-transpiled",
    "compile": "rollup -c",
    "lint": "eslint src",
    "test": "vitest run",
    "test:watch": "vitest"
  },
  "author": "",
  "license": "MIT",
  "devDependencies": {
    "@rollup/plugin-typescript": "^8.5.0",
    "@siemens/ix": "workspace:*",
    "@testing-library/react": "^16.0.1",
    "@types/node": "^20.16.0",
    "@types/react": "^18",
    "@types/react-dom": "^18",
    "@vitejs/plugin-react": "^4.3.2",
    "eslint": "~8.21.0",
    "eslint-config-ix": "workspace:*",
    "eslint-plugin-react": "^7.35.0",
    "happy-dom": "^14.12.3",
    "jest": "^29.7.0",
    "jest-environment-jsdom": "^29.7.0",
    "react": "^18",
    "react-dom": "^18",
    "rimraf": "^6.0.1",
    "rollup": "^4.24.0",
    "rollup-plugin-preserve-directives": "^0.4.0",
    "shadow-dom-testing-library": "^1.11.2",
    "typescript": "^5.6.3",
    "vitest": "^2.1.3"
  },
  "peerDependencies": {
    "@siemens/ix-icons": "0.0.0-20240827135516",
    "react": "^18 || ^19",
    "react-dom": "^18 || ^19"
  },
  "dependencies": {
<<<<<<< HEAD
    "@siemens/ix": "~2.6.0",
    "@stencil/react-output-target": "^0.8.2",
=======
    "@siemens/ix": "~2.6.1",
    "@stencil/react-output-target": "^0.7.1",
>>>>>>> 7e7bbf29
    "tslib": "*"
  }
}<|MERGE_RESOLUTION|>--- conflicted
+++ resolved
@@ -65,13 +65,8 @@
     "react-dom": "^18 || ^19"
   },
   "dependencies": {
-<<<<<<< HEAD
-    "@siemens/ix": "~2.6.0",
+    "@siemens/ix": "~2.6.1",
     "@stencil/react-output-target": "^0.8.2",
-=======
-    "@siemens/ix": "~2.6.1",
-    "@stencil/react-output-target": "^0.7.1",
->>>>>>> 7e7bbf29
     "tslib": "*"
   }
 }