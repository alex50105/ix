{
  "name": "@siemens/ix-react",
  "homepage": "https://ix.siemens.io",
  "bugs": "https://github.com/siemens/ix/issues",
  "repository": {
    "type": "git",
    "url": "https://github.com/siemens/ix",
    "directory": "packages/react"
  },
  "version": "2.6.0",
  "description": "Siemens iX for React",
  "main": "dist/index.js",
  "types": "dist/types/index.d.ts",
  "files": [
    "LICENSE",
    "README.md",
    "dist"
  ],
  "exports": {
    ".": {
      "import": "./dist/index.js",
      "types": "./dist/types/index.d.ts"
    }
  },
  "scripts": {
    "build": "npm run clean && npm run compile",
    "clean": "rimraf dist && rimraf dist-transpiled",
    "compile": "rollup -c",
    "lint": "eslint src",
    "test": "vitest run",
    "test:watch": "vitest"
  },
  "author": "",
  "license": "MIT",
  "devDependencies": {
    "@rollup/plugin-typescript": "^8.5.0",
    "@siemens/ix": "workspace:*",
    "@testing-library/react": "^16.0.1",
    "@types/node": "^20.16.0",
    "@types/react": "^18",
    "@types/react-dom": "^18",
    "@vitejs/plugin-react": "^4.3.2",
    "eslint": "~8.21.0",
    "eslint-config-ix": "workspace:*",
    "eslint-plugin-react": "^7.35.0",
    "happy-dom": "^14.12.3",
    "jest": "^29.7.0",
    "jest-environment-jsdom": "^29.7.0",
    "react": "^18.3.1",
    "react-dom": "^18.3.1",
    "rimraf": "^6.0.1",
    "rollup": "^4.24.0",
    "rollup-plugin-preserve-directives": "^0.4.0",
    "shadow-dom-testing-library": "^1.11.2",
    "typescript": "^5.6.3",
    "vitest": "^2.1.3"
  },
  "peerDependencies": {
    "@siemens/ix-icons": "0.0.0-20240827135516",
    "react": ">=18.3.1",
    "react-dom": ">=18.3.1"
  },
  "dependencies": {
<<<<<<< HEAD
    "@siemens/ix": "~2.5.0",
    "@stencil/react-output-target": "^0.7.1",
    "tslib": "*"
=======
    "@siemens/ix": "~2.6.0"
>>>>>>> 9cef8f7f
  }
}<|MERGE_RESOLUTION|>--- conflicted
+++ resolved
@@ -61,12 +61,8 @@
     "react-dom": ">=18.3.1"
   },
   "dependencies": {
-<<<<<<< HEAD
-    "@siemens/ix": "~2.5.0",
+    "@siemens/ix": "~2.6.0",
     "@stencil/react-output-target": "^0.7.1",
     "tslib": "*"
-=======
-    "@siemens/ix": "~2.6.0"
->>>>>>> 9cef8f7f
   }
 }