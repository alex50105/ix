{
  "name": "@siemens/ix-react",
  "homepage": "https://ix.siemens.io",
  "bugs": "https://github.com/siemens/ix/issues",
  "repository": {
    "type": "git",
    "url": "https://github.com/siemens/ix",
    "directory": "packages/react"
  },
  "version": "2.7.0",
  "description": "Siemens iX for React",
  "main": "dist/index.js",
  "types": "dist/types/index.d.ts",
  "files": [
    "LICENSE",
    "README.md",
    "dist"
  ],
  "exports": {
    ".": {
      "import": "./dist/index.js",
      "types": "./dist/types/index.d.ts"
    },
    "./ssr": {
      "import": "./dist/ssr.js",
      "types": "./dist/types/ssr/components.d.ts"
    }
  },
  "scripts": {
    "build": "npm run clean && npm run compile",
    "clean": "rimraf dist && rimraf dist-transpiled",
    "compile": "rollup -c",
    "lint": "eslint src",
    "test": "vitest run",
    "test:watch": "vitest"
  },
  "author": "",
  "license": "MIT",
  "devDependencies": {
    "@rollup/plugin-typescript": "^8.5.0",
    "@siemens/ix": "workspace:*",
    "@testing-library/react": "^16.0.1",
    "@types/node": "^20.16.0",
    "@types/react": "^18",
    "@types/react-dom": "^18",
    "@vitejs/plugin-react": "^4.3.2",
    "eslint": "~8.21.0",
    "eslint-config-ix": "workspace:*",
    "eslint-plugin-react": "^7.35.0",
    "happy-dom": "^14.12.3",
    "jest": "^29.7.0",
    "jest-environment-jsdom": "^29.7.0",
    "react": "^18",
    "react-dom": "^18",
    "rimraf": "^6.0.1",
    "rollup": "^4.24.0",
    "rollup-plugin-preserve-directives": "^0.4.0",
    "shadow-dom-testing-library": "^1.11.2",
    "typescript": "^5.6.3",
    "vitest": "^2.1.3"
  },
  "peerDependencies": {
<<<<<<< HEAD
    "@siemens/ix-icons": "0.0.0-pr-69-20250203134847",
    "react": "^18 || ^19",
    "react-dom": "^18 || ^19"
=======
    "@siemens/ix-icons": "0.0.0-pr-72-20250227071449",
    "react": ">=18.3.1",
    "react-dom": ">=18.3.1"
>>>>>>> 732341ed
  },
  "dependencies": {
    "@siemens/ix": "~2.7.0",
    "@stencil/react-output-target": "^0.8.2",
    "tslib": "*"
  }
}<|MERGE_RESOLUTION|>--- conflicted
+++ resolved
@@ -60,15 +60,9 @@
     "vitest": "^2.1.3"
   },
   "peerDependencies": {
-<<<<<<< HEAD
-    "@siemens/ix-icons": "0.0.0-pr-69-20250203134847",
+    "@siemens/ix-icons": "0.0.0-pr-72-20250227071449",
     "react": "^18 || ^19",
     "react-dom": "^18 || ^19"
-=======
-    "@siemens/ix-icons": "0.0.0-pr-72-20250227071449",
-    "react": ">=18.3.1",
-    "react-dom": ">=18.3.1"
->>>>>>> 732341ed
   },
   "dependencies": {
     "@siemens/ix": "~2.7.0",
