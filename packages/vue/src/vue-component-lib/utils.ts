// @ts-nocheck
// It's easier and safer for Volar to disable typechecking and let the return type inference do its job.
import { defineComponent, getCurrentInstance, h, inject, ref, Ref, withDirectives } from 'vue';

export interface InputProps<T> {
  modelValue?: T;
}

const UPDATE_VALUE_EVENT = 'update:modelValue';
const MODEL_VALUE = 'modelValue';
const ROUTER_LINK_VALUE = 'routerLink';
const NAV_MANAGER = 'navManager';
const ROUTER_PROP_PREFIX = 'router';
const ARIA_PROP_PREFIX = 'aria';
/**
 * Starting in Vue 3.1.0, all properties are
 * added as keys to the props object, even if
 * they are not being used. In order to correctly
 * account for both value props and v-model props,
 * we need to check if the key exists for Vue <3.1.0
 * and then check if it is not undefined for Vue >= 3.1.0.
 * See https://github.com/vuejs/vue-next/issues/3889
 */
const EMPTY_PROP = Symbol();
const DEFAULT_EMPTY_PROP = { default: EMPTY_PROP };

interface NavManager<T = any> {
  navigate: (options: T) => void;
}

const getComponentClasses = (classes: unknown) => {
  return (classes as string)?.split(' ') || [];
};

const getElementClasses = (
  ref: Ref<HTMLElement | undefined>,
  componentClasses: Set<string>,
  defaultClasses: string[] = []
) => {
  return [...Array.from(ref.value?.classList || []), ...defaultClasses].filter(
    (c: string, i, self) => !componentClasses.has(c) && self.indexOf(c) === i
  );
};

/**
 * Create a callback to define a Vue component wrapper around a Web Component.
 *
 * @prop name - The component tag name (i.e. `ion-button`)
 * @prop componentProps - An array of properties on the
 * component. These usually match up with the @Prop definitions
 * in each component's TSX file.
 * @prop customElement - An option custom element instance to pass
 * to customElements.define. Only set if `includeImportCustomElements: true` in your config.
 * @prop modelProp - The prop that v-model binds to (i.e. value)
 * @prop modelUpdateEvent - The event that is fired from your Web Component when the value changes (i.e. ionChange)
 */
export const defineContainer = <Props, VModelType = string | number | boolean>(
  name: string,
  defineCustomElement: any,
  componentProps: string[] = [],
  modelProp?: string,
  modelUpdateEvent?: string
) => {
  /**
   * Create a Vue component wrapper around a Web Component.
   * Note: The `props` here are not all properties on a component.
   * They refer to whatever properties are set on an instance of a component.
   */

  if (defineCustomElement !== undefined) {
    defineCustomElement();
  }

  const Container = defineComponent<Props & InputProps<VModelType>>((props, { attrs, slots, emit }) => {
    let modelPropValue = props[modelProp];
    const containerRef = ref<HTMLElement>();
    const classes = new Set(getComponentClasses(attrs.class));

    /**
     * This directive is responsible for updating any reactive
     * reference associated with v-model on the component.
     * This code must be run inside of the "created" callback.
     * Since the following listener callbacks as well as any potential
     * event callback defined in the developer's app are set on
     * the same element, we need to make sure the following callbacks
     * are set first so they fire first. If the developer's callback fires first
     * then the reactive reference will not have been updated yet.
     */
    const vModelDirective = {
      created: (el: HTMLElement) => {
        const eventsNames = Array.isArray(modelUpdateEvent) ? modelUpdateEvent : [modelUpdateEvent];
        eventsNames.forEach((eventName: string) => {
<<<<<<< HEAD
          el.addEventListener(eventName.toLowerCase(), (e: Event) => {
=======
          // Remove eventName.toLowerCase() from original 0.8.8 to not mutate event naming
          el.addEventListener(eventName, (e: Event) => {
>>>>>>> 4c969b5f
            /**
             * Only update the v-model binding if the event's target is the element we are
             * listening on. For example, Component A could emit ionChange, but it could also
             * have a descendant Component B that also emits ionChange. We only want to update
             * the v-model for Component A when ionChange originates from that element and not
             * when ionChange bubbles up from Component B.
             */
            if (e.target.tagName === el.tagName) {
              modelPropValue = (e?.target as any)[modelProp];
              emit(UPDATE_VALUE_EVENT, modelPropValue);
            }
          });
        });
      },
    };

    const currentInstance = getCurrentInstance();
    const hasRouter = currentInstance?.appContext?.provides[NAV_MANAGER];
    const navManager: NavManager | undefined = hasRouter ? inject(NAV_MANAGER) : undefined;
    const handleRouterLink = (ev: Event) => {
      const { routerLink } = props;
      if (routerLink === EMPTY_PROP) return;

      if (navManager !== undefined) {
        /**
         * This prevents the browser from
         * performing a page reload when pressing
         * an Ionic component with routerLink.
         * The page reload interferes with routing
         * and causes ion-back-button to disappear
         * since the local history is wiped on reload.
         */
        ev.preventDefault();

        let navigationPayload: any = { event: ev };
        for (const key in props) {
          const value = props[key];
          if (props.hasOwnProperty(key) && key.startsWith(ROUTER_PROP_PREFIX) && value !== EMPTY_PROP) {
            navigationPayload[key] = value;
          }
        }

        navManager.navigate(navigationPayload);
      } else {
        console.warn('Tried to navigate, but no router was found. Make sure you have mounted Vue Router.');
      }
    };

    return () => {
      modelPropValue = props[modelProp];

      getComponentClasses(attrs.class).forEach((value) => {
        classes.add(value);
      });

      const oldClick = props.onClick;
      const handleClick = (ev: Event) => {
        if (oldClick !== undefined) {
          oldClick(ev);
        }
        if (!ev.defaultPrevented) {
          handleRouterLink(ev);
        }
      };

      let propsToAdd: any = {
        ref: containerRef,
        class: getElementClasses(containerRef, classes),
        onClick: handleClick,
      };

      /**
       * We can use Object.entries here
       * to avoid the hasOwnProperty check,
       * but that would require 2 iterations
       * where as this only requires 1.
       */
      for (const key in props) {
        const value = props[key];
        if ((props.hasOwnProperty(key) && value !== EMPTY_PROP) || key.startsWith(ARIA_PROP_PREFIX)) {
          propsToAdd[key] = value;
        }
      }

      if (modelProp) {
        /**
         * If form value property was set using v-model
         * then we should use that value.
         * Otherwise, check to see if form value property
         * was set as a static value (i.e. no v-model).
         */
        if (props[MODEL_VALUE] !== EMPTY_PROP) {
          propsToAdd = {
            ...propsToAdd,
            [modelProp]: props[MODEL_VALUE],
          };
        } else if (modelPropValue !== EMPTY_PROP) {
          propsToAdd = {
            ...propsToAdd,
            [modelProp]: modelPropValue,
          };
        }
      }

      // If router link is defined, add href to props
      // in order to properly render an anchor tag inside
      // of components that should become activatable and
      // focusable with router link.
      if (props[ROUTER_LINK_VALUE] !== EMPTY_PROP) {
        propsToAdd = {
          ...propsToAdd,
          href: props[ROUTER_LINK_VALUE],
        };
      }

      /**
       * vModelDirective is only needed on components that support v-model.
       * As a result, we conditionally call withDirectives with v-model components.
       */
      const node = h(name, propsToAdd, slots.default && slots.default());
      return modelProp === undefined ? node : withDirectives(node, [[vModelDirective]]);
    };
  });

  if (typeof Container !== 'function') {
    Container.name = name;

    Container.props = {
      [ROUTER_LINK_VALUE]: DEFAULT_EMPTY_PROP,
    };

    componentProps.forEach((componentProp) => {
      Container.props[componentProp] = DEFAULT_EMPTY_PROP;
    });

    if (modelProp) {
      Container.props[MODEL_VALUE] = DEFAULT_EMPTY_PROP;
      Container.emits = [UPDATE_VALUE_EVENT];
    }
  }

  return Container;
};<|MERGE_RESOLUTION|>--- conflicted
+++ resolved
@@ -90,12 +90,8 @@
       created: (el: HTMLElement) => {
         const eventsNames = Array.isArray(modelUpdateEvent) ? modelUpdateEvent : [modelUpdateEvent];
         eventsNames.forEach((eventName: string) => {
-<<<<<<< HEAD
-          el.addEventListener(eventName.toLowerCase(), (e: Event) => {
-=======
           // Remove eventName.toLowerCase() from original 0.8.8 to not mutate event naming
           el.addEventListener(eventName, (e: Event) => {
->>>>>>> 4c969b5f
             /**
              * Only update the v-model binding if the event's target is the element we are
              * listening on. For example, Component A could emit ionChange, but it could also
@@ -120,16 +116,6 @@
       if (routerLink === EMPTY_PROP) return;
 
       if (navManager !== undefined) {
-        /**
-         * This prevents the browser from
-         * performing a page reload when pressing
-         * an Ionic component with routerLink.
-         * The page reload interferes with routing
-         * and causes ion-back-button to disappear
-         * since the local history is wiped on reload.
-         */
-        ev.preventDefault();
-
         let navigationPayload: any = { event: ev };
         for (const key in props) {
           const value = props[key];
@@ -200,17 +186,6 @@
         }
       }
 
-      // If router link is defined, add href to props
-      // in order to properly render an anchor tag inside
-      // of components that should become activatable and
-      // focusable with router link.
-      if (props[ROUTER_LINK_VALUE] !== EMPTY_PROP) {
-        propsToAdd = {
-          ...propsToAdd,
-          href: props[ROUTER_LINK_VALUE],
-        };
-      }
-
       /**
        * vModelDirective is only needed on components that support v-model.
        * As a result, we conditionally call withDirectives with v-model components.
