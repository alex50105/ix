/* eslint-disable */
/* tslint:disable */
/* auto-generated vue proxies */
import { defineContainer } from './vue-component-lib/utils';

import type { JSX } from '@siemens/ix/components';

import { defineCustomElement as defineIxActionCard } from '@siemens/ix/components/ix-action-card.js';
import { defineCustomElement as defineIxApplicationHeader } from '@siemens/ix/components/ix-application-header.js';
import { defineCustomElement as defineIxAvatar } from '@siemens/ix/components/ix-avatar.js';
import { defineCustomElement as defineIxBasicNavigation } from '@siemens/ix/components/ix-basic-navigation.js';
import { defineCustomElement as defineIxBlind } from '@siemens/ix/components/ix-blind.js';
import { defineCustomElement as defineIxBreadcrumb } from '@siemens/ix/components/ix-breadcrumb.js';
import { defineCustomElement as defineIxBreadcrumbItem } from '@siemens/ix/components/ix-breadcrumb-item.js';
import { defineCustomElement as defineIxButton } from '@siemens/ix/components/ix-button.js';
import { defineCustomElement as defineIxCard } from '@siemens/ix/components/ix-card.js';
import { defineCustomElement as defineIxCardAccordion } from '@siemens/ix/components/ix-card-accordion.js';
import { defineCustomElement as defineIxCardContent } from '@siemens/ix/components/ix-card-content.js';
import { defineCustomElement as defineIxCardList } from '@siemens/ix/components/ix-card-list.js';
import { defineCustomElement as defineIxCardTitle } from '@siemens/ix/components/ix-card-title.js';
import { defineCustomElement as defineIxCategoryFilter } from '@siemens/ix/components/ix-category-filter.js';
import { defineCustomElement as defineIxChip } from '@siemens/ix/components/ix-chip.js';
import { defineCustomElement as defineIxCol } from '@siemens/ix/components/ix-col.js';
import { defineCustomElement as defineIxContentHeader } from '@siemens/ix/components/ix-content-header.js';
import { defineCustomElement as defineIxDateDropdown } from '@siemens/ix/components/ix-date-dropdown.js';
import { defineCustomElement as defineIxDatePicker } from '@siemens/ix/components/ix-date-picker.js';
import { defineCustomElement as defineIxDatetimePicker } from '@siemens/ix/components/ix-datetime-picker.js';
import { defineCustomElement as defineIxDivider } from '@siemens/ix/components/ix-divider.js';
import { defineCustomElement as defineIxDrawer } from '@siemens/ix/components/ix-drawer.js';
import { defineCustomElement as defineIxDropdown } from '@siemens/ix/components/ix-dropdown.js';
import { defineCustomElement as defineIxDropdownButton } from '@siemens/ix/components/ix-dropdown-button.js';
import { defineCustomElement as defineIxDropdownHeader } from '@siemens/ix/components/ix-dropdown-header.js';
import { defineCustomElement as defineIxDropdownItem } from '@siemens/ix/components/ix-dropdown-item.js';
import { defineCustomElement as defineIxDropdownQuickActions } from '@siemens/ix/components/ix-dropdown-quick-actions.js';
import { defineCustomElement as defineIxEmptyState } from '@siemens/ix/components/ix-empty-state.js';
import { defineCustomElement as defineIxEventList } from '@siemens/ix/components/ix-event-list.js';
import { defineCustomElement as defineIxEventListItem } from '@siemens/ix/components/ix-event-list-item.js';
import { defineCustomElement as defineIxExpandingSearch } from '@siemens/ix/components/ix-expanding-search.js';
import { defineCustomElement as defineIxFilterChip } from '@siemens/ix/components/ix-filter-chip.js';
import { defineCustomElement as defineIxFlipTile } from '@siemens/ix/components/ix-flip-tile.js';
import { defineCustomElement as defineIxFlipTileContent } from '@siemens/ix/components/ix-flip-tile-content.js';
import { defineCustomElement as defineIxFormField } from '@siemens/ix/components/ix-form-field.js';
import { defineCustomElement as defineIxGroup } from '@siemens/ix/components/ix-group.js';
import { defineCustomElement as defineIxGroupContextMenu } from '@siemens/ix/components/ix-group-context-menu.js';
import { defineCustomElement as defineIxGroupItem } from '@siemens/ix/components/ix-group-item.js';
import { defineCustomElement as defineIxIconButton } from '@siemens/ix/components/ix-icon-button.js';
import { defineCustomElement as defineIxIconToggleButton } from '@siemens/ix/components/ix-icon-toggle-button.js';
import { defineCustomElement as defineIxInputGroup } from '@siemens/ix/components/ix-input-group.js';
import { defineCustomElement as defineIxKeyValue } from '@siemens/ix/components/ix-key-value.js';
import { defineCustomElement as defineIxKeyValueList } from '@siemens/ix/components/ix-key-value-list.js';
import { defineCustomElement as defineIxKpi } from '@siemens/ix/components/ix-kpi.js';
import { defineCustomElement as defineIxLayoutGrid } from '@siemens/ix/components/ix-layout-grid.js';
import { defineCustomElement as defineIxLinkButton } from '@siemens/ix/components/ix-link-button.js';
import { defineCustomElement as defineIxMapNavigation } from '@siemens/ix/components/ix-map-navigation.js';
import { defineCustomElement as defineIxMapNavigationOverlay } from '@siemens/ix/components/ix-map-navigation-overlay.js';
import { defineCustomElement as defineIxMenu } from '@siemens/ix/components/ix-menu.js';
import { defineCustomElement as defineIxMenuAbout } from '@siemens/ix/components/ix-menu-about.js';
import { defineCustomElement as defineIxMenuAboutItem } from '@siemens/ix/components/ix-menu-about-item.js';
import { defineCustomElement as defineIxMenuAboutNews } from '@siemens/ix/components/ix-menu-about-news.js';
import { defineCustomElement as defineIxMenuAvatar } from '@siemens/ix/components/ix-menu-avatar.js';
import { defineCustomElement as defineIxMenuAvatarItem } from '@siemens/ix/components/ix-menu-avatar-item.js';
import { defineCustomElement as defineIxMenuCategory } from '@siemens/ix/components/ix-menu-category.js';
import { defineCustomElement as defineIxMenuItem } from '@siemens/ix/components/ix-menu-item.js';
import { defineCustomElement as defineIxMenuSettings } from '@siemens/ix/components/ix-menu-settings.js';
import { defineCustomElement as defineIxMenuSettingsItem } from '@siemens/ix/components/ix-menu-settings-item.js';
import { defineCustomElement as defineIxMessageBar } from '@siemens/ix/components/ix-message-bar.js';
import { defineCustomElement as defineIxModal } from '@siemens/ix/components/ix-modal.js';
import { defineCustomElement as defineIxModalContent } from '@siemens/ix/components/ix-modal-content.js';
import { defineCustomElement as defineIxModalExample } from '@siemens/ix/components/ix-modal-example.js';
import { defineCustomElement as defineIxModalFooter } from '@siemens/ix/components/ix-modal-footer.js';
import { defineCustomElement as defineIxModalHeader } from '@siemens/ix/components/ix-modal-header.js';
import { defineCustomElement as defineIxPagination } from '@siemens/ix/components/ix-pagination.js';
import { defineCustomElement as defineIxPill } from '@siemens/ix/components/ix-pill.js';
import { defineCustomElement as defineIxPushCard } from '@siemens/ix/components/ix-push-card.js';
import { defineCustomElement as defineIxRow } from '@siemens/ix/components/ix-row.js';
import { defineCustomElement as defineIxSelect } from '@siemens/ix/components/ix-select.js';
import { defineCustomElement as defineIxSelectItem } from '@siemens/ix/components/ix-select-item.js';
import { defineCustomElement as defineIxSlider } from '@siemens/ix/components/ix-slider.js';
import { defineCustomElement as defineIxSpinner } from '@siemens/ix/components/ix-spinner.js';
import { defineCustomElement as defineIxSplitButton } from '@siemens/ix/components/ix-split-button.js';
import { defineCustomElement as defineIxSplitButtonItem } from '@siemens/ix/components/ix-split-button-item.js';
import { defineCustomElement as defineIxTabItem } from '@siemens/ix/components/ix-tab-item.js';
import { defineCustomElement as defineIxTabs } from '@siemens/ix/components/ix-tabs.js';
import { defineCustomElement as defineIxTile } from '@siemens/ix/components/ix-tile.js';
import { defineCustomElement as defineIxTimePicker } from '@siemens/ix/components/ix-time-picker.js';
import { defineCustomElement as defineIxToast } from '@siemens/ix/components/ix-toast.js';
import { defineCustomElement as defineIxToastContainer } from '@siemens/ix/components/ix-toast-container.js';
import { defineCustomElement as defineIxToggle } from '@siemens/ix/components/ix-toggle.js';
import { defineCustomElement as defineIxToggleButton } from '@siemens/ix/components/ix-toggle-button.js';
import { defineCustomElement as defineIxTooltip } from '@siemens/ix/components/ix-tooltip.js';
import { defineCustomElement as defineIxTree } from '@siemens/ix/components/ix-tree.js';
import { defineCustomElement as defineIxTreeItem } from '@siemens/ix/components/ix-tree-item.js';
import { defineCustomElement as defineIxTypography } from '@siemens/ix/components/ix-typography.js';
import { defineCustomElement as defineIxUpload } from '@siemens/ix/components/ix-upload.js';
import { defineCustomElement as defineIxValidationTooltip } from '@siemens/ix/components/ix-validation-tooltip.js';
import { defineCustomElement as defineIxWorkflowStep } from '@siemens/ix/components/ix-workflow-step.js';
import { defineCustomElement as defineIxWorkflowSteps } from '@siemens/ix/components/ix-workflow-steps.js';


export const IxActionCard = /*@__PURE__*/ defineContainer<JSX.IxActionCard>('ix-action-card', defineIxActionCard, [
  'variant',
  'icon',
  'heading',
  'subheading',
  'selected'
]);


export const IxApplicationHeader = /*@__PURE__*/ defineContainer<JSX.IxApplicationHeader>('ix-application-header', defineIxApplicationHeader, [
  'name'
]);


export const IxAvatar = /*@__PURE__*/ defineContainer<JSX.IxAvatar>('ix-avatar', defineIxAvatar, [
  'image',
  'initials'
]);


export const IxBasicNavigation = /*@__PURE__*/ defineContainer<JSX.IxBasicNavigation>('ix-basic-navigation', defineIxBasicNavigation, [
  'applicationName',
  'hideHeader',
  'forceBreakpoint',
  'breakpoints'
]);


export const IxBlind = /*@__PURE__*/ defineContainer<JSX.IxBlind>('ix-blind', defineIxBlind, [
  'collapsed',
  'label',
  'sublabel',
  'icon',
  'variant',
  'collapsedChange'
]);


export const IxBreadcrumb = /*@__PURE__*/ defineContainer<JSX.IxBreadcrumb>('ix-breadcrumb', defineIxBreadcrumb, [
  'visibleItemCount',
  'nextItems',
  'ghost',
  'ariaLabelPreviousButton',
  'itemClick',
  'nextClick'
]);


export const IxBreadcrumbItem = /*@__PURE__*/ defineContainer<JSX.IxBreadcrumbItem>('ix-breadcrumb-item', defineIxBreadcrumbItem, [
  'label',
  'icon',
  'ghost',
  'visible',
  'showChevron',
  'isDropdownTrigger',
  'itemClick'
]);


export const IxButton = /*@__PURE__*/ defineContainer<JSX.IxButton>('ix-button', defineIxButton, [
  'variant',
  'outline',
  'ghost',
  'disabled',
  'type',
  'loading',
  'icon',
  'alignment',
  'iconSize'
]);


export const IxCard = /*@__PURE__*/ defineContainer<JSX.IxCard>('ix-card', defineIxCard, [
  'variant'
]);


export const IxCardAccordion = /*@__PURE__*/ defineContainer<JSX.IxCardAccordion>('ix-card-accordion', defineIxCardAccordion, [
  'collapse',
  'accordionExpand'
]);


export const IxCardContent = /*@__PURE__*/ defineContainer<JSX.IxCardContent>('ix-card-content', defineIxCardContent);


export const IxCardList = /*@__PURE__*/ defineContainer<JSX.IxCardList>('ix-card-list', defineIxCardList, [
  'label',
  'collapse',
  'listStyle',
  'maxVisibleCards',
  'showAllCount',
  'suppressOverflowHandling',
  'i18nShowAll',
  'i18nMoreCards',
  'collapseChanged',
  'showAllClick',
  'showMoreCardClick'
]);


export const IxCardTitle = /*@__PURE__*/ defineContainer<JSX.IxCardTitle>('ix-card-title', defineIxCardTitle);


export const IxCategoryFilter = /*@__PURE__*/ defineContainer<JSX.IxCategoryFilter>('ix-category-filter', defineIxCategoryFilter, [
  'disabled',
  'readonly',
  'filterState',
  'placeholder',
  'categories',
  'nonSelectableCategories',
  'suggestions',
  'icon',
  'hideIcon',
  'repeatCategories',
  'tmpDisableScrollIntoView',
  'labelCategories',
  'i18nPlainText',
  'categoryChanged',
  'inputChanged',
  'filterChanged'
]);


export const IxChip = /*@__PURE__*/ defineContainer<JSX.IxChip>('ix-chip', defineIxChip, [
  'variant',
  'active',
  'closable',
  'icon',
  'background',
  'color',
  'outline',
  'closeChip'
]);


export const IxCol = /*@__PURE__*/ defineContainer<JSX.IxCol>('ix-col', defineIxCol, [
  'size',
  'sizeSm',
  'sizeMd',
  'sizeLg'
]);


export const IxContentHeader = /*@__PURE__*/ defineContainer<JSX.IxContentHeader>('ix-content-header', defineIxContentHeader, [
  'variant',
  'headerTitle',
  'headerSubtitle',
  'hasBackButton',
  'backButtonClick'
]);


export const IxDateDropdown = /*@__PURE__*/ defineContainer<JSX.IxDateDropdown>('ix-date-dropdown', defineIxDateDropdown, [
  'format',
  'range',
  'from',
  'to',
  'minDate',
  'maxDate',
  'dateRangeId',
  'customRangeAllowed',
  'dateRangeOptions',
<<<<<<< HEAD
  'textCustomItem',
  'textDoneButton',
  'textNoRange',
  'today',
=======
  'i18nCustomItem',
  'i18nDone',
  'i18nNoRange',
>>>>>>> 9295b4be
  'dateRangeChange'
]);


export const IxDatePicker = /*@__PURE__*/ defineContainer<JSX.IxDatePicker>('ix-date-picker', defineIxDatePicker, [
  'format',
  'range',
  'corners',
  'from',
  'to',
  'minDate',
  'maxDate',
  'textSelectDate',
<<<<<<< HEAD
  'weekStartIndex',
  'locale',
  'individual',
  'eventDelimiter',
  'standaloneAppearance',
  'today',
=======
  'i18nDone',
>>>>>>> 9295b4be
  'dateChange',
  'dateRangeChange',
  'dateSelect',
  'done'
]);


export const IxDatetimePicker = /*@__PURE__*/ defineContainer<JSX.IxDatetimePicker>('ix-datetime-picker', defineIxDatetimePicker, [
  'range',
  'showHour',
  'showMinutes',
  'showSeconds',
  'minDate',
  'maxDate',
  'dateFormat',
  'timeFormat',
  'from',
  'to',
  'time',
  'showTimeReference',
  'timeReference',
  'textSelectDate',
<<<<<<< HEAD
  'weekStartIndex',
  'locale',
  'eventDelimiter',
=======
  'i18nDone',
>>>>>>> 9295b4be
  'done',
  'timeChange',
  'dateChange',
  'dateSelect'
]);


export const IxDivider = /*@__PURE__*/ defineContainer<JSX.IxDivider>('ix-divider', defineIxDivider);


export const IxDrawer = /*@__PURE__*/ defineContainer<JSX.IxDrawer>('ix-drawer', defineIxDrawer, [
  'show',
  'closeOnClickOutside',
  'fullHeight',
  'minWidth',
  'maxWidth',
  'width',
  'open',
  'drawerClose'
]);


export const IxDropdown = /*@__PURE__*/ defineContainer<JSX.IxDropdown>('ix-dropdown', defineIxDropdown, [
  'suppressAutomaticPlacement',
  'show',
  'trigger',
  'anchor',
  'closeBehavior',
  'placement',
  'positioningStrategy',
  'header',
  'offset',
  'triggerEvent',
  'overwriteDropdownStyle',
  'showChanged'
]);


export const IxDropdownButton = /*@__PURE__*/ defineContainer<JSX.IxDropdownButton>('ix-dropdown-button', defineIxDropdownButton, [
  'variant',
  'outline',
  'ghost',
  'disabled',
  'label',
  'icon',
  'placement'
]);


export const IxDropdownHeader = /*@__PURE__*/ defineContainer<JSX.IxDropdownHeader>('ix-dropdown-header', defineIxDropdownHeader, [
  'label'
]);


export const IxDropdownItem = /*@__PURE__*/ defineContainer<JSX.IxDropdownItem>('ix-dropdown-item', defineIxDropdownItem, [
  'label',
  'icon',
  'hover',
  'disabled',
  'checked',
  'isSubMenu',
  'suppressChecked',
  'itemClick'
]);


export const IxDropdownQuickActions = /*@__PURE__*/ defineContainer<JSX.IxDropdownQuickActions>('ix-dropdown-quick-actions', defineIxDropdownQuickActions);


export const IxEmptyState = /*@__PURE__*/ defineContainer<JSX.IxEmptyState>('ix-empty-state', defineIxEmptyState, [
  'layout',
  'icon',
  'header',
  'subHeader',
  'action',
  'actionClick'
]);


export const IxEventList = /*@__PURE__*/ defineContainer<JSX.IxEventList>('ix-event-list', defineIxEventList, [
  'itemHeight',
  'compact',
  'animated',
  'chevron'
]);


export const IxEventListItem = /*@__PURE__*/ defineContainer<JSX.IxEventListItem>('ix-event-list-item', defineIxEventListItem, [
  'color',
  'selected',
  'disabled',
  'chevron',
  'itemClick'
]);


export const IxExpandingSearch = /*@__PURE__*/ defineContainer<JSX.IxExpandingSearch>('ix-expanding-search', defineIxExpandingSearch, [
  'icon',
  'placeholder',
  'value',
  'fullWidth',
  'valueChange'
]);


export const IxFilterChip = /*@__PURE__*/ defineContainer<JSX.IxFilterChip>('ix-filter-chip', defineIxFilterChip, [
  'disabled',
  'readonly',
  'closeClick'
]);


export const IxFlipTile = /*@__PURE__*/ defineContainer<JSX.IxFlipTile>('ix-flip-tile', defineIxFlipTile, [
  'state',
  'height',
  'width'
]);


export const IxFlipTileContent = /*@__PURE__*/ defineContainer<JSX.IxFlipTileContent>('ix-flip-tile-content', defineIxFlipTileContent, [
  'contentVisible'
]);


export const IxFormField = /*@__PURE__*/ defineContainer<JSX.IxFormField>('ix-form-field', defineIxFormField, [
  'label'
]);


export const IxGroup = /*@__PURE__*/ defineContainer<JSX.IxGroup>('ix-group', defineIxGroup, [
  'suppressHeaderSelection',
  'header',
  'subHeader',
  'collapsed',
  'selected',
  'index',
  'expandOnHeaderClick',
  'selectGroup',
  'selectItem',
  'collapsedChanged'
]);


export const IxGroupContextMenu = /*@__PURE__*/ defineContainer<JSX.IxGroupContextMenu>('ix-group-context-menu', defineIxGroupContextMenu);


export const IxGroupItem = /*@__PURE__*/ defineContainer<JSX.IxGroupItem>('ix-group-item', defineIxGroupItem, [
  'icon',
  'text',
  'secondaryText',
  'suppressSelection',
  'selected',
  'focusable',
  'index',
  'selectedChanged'
]);


export const IxIconButton = /*@__PURE__*/ defineContainer<JSX.IxIconButton>('ix-icon-button', defineIxIconButton, [
  'a11yLabel',
  'variant',
  'outline',
  'ghost',
  'oval',
  'icon',
  'size',
  'color',
  'disabled',
  'type',
  'loading'
]);


export const IxIconToggleButton = /*@__PURE__*/ defineContainer<JSX.IxIconToggleButton>('ix-icon-toggle-button', defineIxIconToggleButton, [
  'variant',
  'outline',
  'ghost',
  'icon',
  'pressed',
  'size',
  'disabled',
  'loading',
  'pressedChange'
]);


export const IxInputGroup = /*@__PURE__*/ defineContainer<JSX.IxInputGroup>('ix-input-group', defineIxInputGroup);


export const IxKeyValue = /*@__PURE__*/ defineContainer<JSX.IxKeyValue>('ix-key-value', defineIxKeyValue, [
  'icon',
  'label',
  'labelPosition',
  'value'
]);


export const IxKeyValueList = /*@__PURE__*/ defineContainer<JSX.IxKeyValueList>('ix-key-value-list', defineIxKeyValueList, [
  'striped'
]);


export const IxKpi = /*@__PURE__*/ defineContainer<JSX.IxKpi>('ix-kpi', defineIxKpi, [
  'label',
  'value',
  'unit',
  'state',
  'orientation'
]);


export const IxLayoutGrid = /*@__PURE__*/ defineContainer<JSX.IxLayoutGrid>('ix-layout-grid', defineIxLayoutGrid, [
  'noMargin',
  'gap',
  'columns'
]);


export const IxLinkButton = /*@__PURE__*/ defineContainer<JSX.IxLinkButton>('ix-link-button', defineIxLinkButton, [
  'disabled',
  'url',
  'target'
]);


export const IxMapNavigation = /*@__PURE__*/ defineContainer<JSX.IxMapNavigation>('ix-map-navigation', defineIxMapNavigation, [
  'applicationName',
  'navigationTitle',
  'hideContextMenu',
  'navigationToggled',
  'contextMenuClick'
]);


export const IxMapNavigationOverlay = /*@__PURE__*/ defineContainer<JSX.IxMapNavigationOverlay>('ix-map-navigation-overlay', defineIxMapNavigationOverlay, [
  'name',
  'icon',
  'color',
  'closeClick'
]);


export const IxMenu = /*@__PURE__*/ defineContainer<JSX.IxMenu>('ix-menu', defineIxMenu, [
  'showSettings',
  'showAbout',
  'enableToggleTheme',
  'enableSettings',
  'enableMapExpand',
  'applicationName',
  'applicationDescription',
  'maxVisibleMenuItems',
  'i18nExpandSidebar',
  'expand',
  'pinned',
  'i18nLegal',
  'i18nSettings',
  'i18nToggleTheme',
  'i18nExpand',
  'i18nCollapse',
  'expandChange',
  'mapExpandChange'
]);


export const IxMenuAbout = /*@__PURE__*/ defineContainer<JSX.IxMenuAbout>('ix-menu-about', defineIxMenuAbout, [
  'activeTabLabel',
  'label',
  'show',
  'close'
]);


export const IxMenuAboutItem = /*@__PURE__*/ defineContainer<JSX.IxMenuAboutItem>('ix-menu-about-item', defineIxMenuAboutItem, [
  'label'
]);


export const IxMenuAboutNews = /*@__PURE__*/ defineContainer<JSX.IxMenuAboutNews>('ix-menu-about-news', defineIxMenuAboutNews, [
  'show',
  'label',
  'i18nShowMore',
  'aboutItemLabel',
  'offsetBottom',
  'expanded',
  'showMore',
  'closePopover'
]);


export const IxMenuAvatar = /*@__PURE__*/ defineContainer<JSX.IxMenuAvatar>('ix-menu-avatar', defineIxMenuAvatar, [
  'top',
  'bottom',
  'image',
  'initials',
  'i18nLogout',
  'showLogoutButton',
  'logoutClick'
]);


export const IxMenuAvatarItem = /*@__PURE__*/ defineContainer<JSX.IxMenuAvatarItem>('ix-menu-avatar-item', defineIxMenuAvatarItem, [
  'icon',
  'label',
  'itemClick'
]);


export const IxMenuCategory = /*@__PURE__*/ defineContainer<JSX.IxMenuCategory>('ix-menu-category', defineIxMenuCategory, [
  'label',
  'icon',
  'notifications'
]);


export const IxMenuItem = /*@__PURE__*/ defineContainer<JSX.IxMenuItem>('ix-menu-item', defineIxMenuItem, [
  'home',
  'bottom',
  'tabIcon',
  'icon',
  'notifications',
  'active',
  'disabled'
]);


export const IxMenuSettings = /*@__PURE__*/ defineContainer<JSX.IxMenuSettings>('ix-menu-settings', defineIxMenuSettings, [
  'activeTabLabel',
  'label',
  'show',
  'close'
]);


export const IxMenuSettingsItem = /*@__PURE__*/ defineContainer<JSX.IxMenuSettingsItem>('ix-menu-settings-item', defineIxMenuSettingsItem, [
  'label',
  'labelChange'
]);


export const IxMessageBar = /*@__PURE__*/ defineContainer<JSX.IxMessageBar>('ix-message-bar', defineIxMessageBar, [
  'type',
  'dismissible',
  'closedChange'
]);


export const IxModal = /*@__PURE__*/ defineContainer<JSX.IxModal>('ix-modal', defineIxModal, [
  'size',
  'animation',
  'backdrop',
  'closeOnBackdropClick',
  'beforeDismiss',
  'centered',
  'keyboard',
  'closeOnEscape',
  'dialogClose',
  'dialogDismiss'
]);


export const IxModalContent = /*@__PURE__*/ defineContainer<JSX.IxModalContent>('ix-modal-content', defineIxModalContent);


export const IxModalExample = /*@__PURE__*/ defineContainer<JSX.IxModalExample>('ix-modal-example', defineIxModalExample);


export const IxModalFooter = /*@__PURE__*/ defineContainer<JSX.IxModalFooter>('ix-modal-footer', defineIxModalFooter);


export const IxModalHeader = /*@__PURE__*/ defineContainer<JSX.IxModalHeader>('ix-modal-header', defineIxModalHeader, [
  'hideClose',
  'icon',
  'iconColor',
  'closeClick'
]);


export const IxPagination = /*@__PURE__*/ defineContainer<JSX.IxPagination>('ix-pagination', defineIxPagination, [
  'advanced',
  'itemCount',
  'showItemCount',
  'count',
  'selectedPage',
  'i18nPage',
  'i18nOf',
  'i18nItems',
  'pageSelected',
  'itemCountChanged'
]);


export const IxPill = /*@__PURE__*/ defineContainer<JSX.IxPill>('ix-pill', defineIxPill, [
  'variant',
  'outline',
  'icon',
  'background',
  'color',
  'alignLeft'
]);


export const IxPushCard = /*@__PURE__*/ defineContainer<JSX.IxPushCard>('ix-push-card', defineIxPushCard, [
  'icon',
  'notification',
  'heading',
  'subheading',
  'variant',
  'collapse'
]);


export const IxRow = /*@__PURE__*/ defineContainer<JSX.IxRow>('ix-row', defineIxRow);


export const IxSelect = /*@__PURE__*/ defineContainer<JSX.IxSelect>('ix-select', defineIxSelect, [
  'selectedIndices',
  'value',
  'allowClear',
  'mode',
  'editable',
  'disabled',
  'readonly',
  'i18nPlaceholder',
  'i18nPlaceholderEditable',
  'i18nSelectListHeader',
  'i18nNoMatches',
  'hideListHeader',
  'valueChange',
  'itemSelectionChange',
  'inputChange',
  'addItem'
]);


export const IxSelectItem = /*@__PURE__*/ defineContainer<JSX.IxSelectItem>('ix-select-item', defineIxSelectItem, [
  'label',
  'value',
  'selected',
  'hover',
  'itemClick'
]);


export const IxSlider = /*@__PURE__*/ defineContainer<JSX.IxSlider>('ix-slider', defineIxSlider, [
  'step',
  'min',
  'max',
  'value',
  'marker',
  'trace',
  'traceReference',
  'disabled',
  'error',
  'valueChange'
]);


export const IxSpinner = /*@__PURE__*/ defineContainer<JSX.IxSpinner>('ix-spinner', defineIxSpinner, [
  'variant',
  'size',
  'hideTrack'
]);


export const IxSplitButton = /*@__PURE__*/ defineContainer<JSX.IxSplitButton>('ix-split-button', defineIxSplitButton, [
  'variant',
  'outline',
  'ghost',
  'label',
  'icon',
  'splitIcon',
  'disabled',
  'placement',
  'buttonClick'
]);


export const IxSplitButtonItem = /*@__PURE__*/ defineContainer<JSX.IxSplitButtonItem>('ix-split-button-item', defineIxSplitButtonItem, [
  'icon',
  'label',
  'itemClick'
]);


export const IxTabItem = /*@__PURE__*/ defineContainer<JSX.IxTabItem>('ix-tab-item', defineIxTabItem, [
  'selected',
  'disabled',
  'small',
  'icon',
  'rounded',
  'counter',
  'layout',
  'placement',
  'tabClick'
]);


export const IxTabs = /*@__PURE__*/ defineContainer<JSX.IxTabs>('ix-tabs', defineIxTabs, [
  'small',
  'rounded',
  'selected',
  'layout',
  'placement',
  'selectedChange'
]);


export const IxTile = /*@__PURE__*/ defineContainer<JSX.IxTile>('ix-tile', defineIxTile, [
  'size'
]);


export const IxTimePicker = /*@__PURE__*/ defineContainer<JSX.IxTimePicker>('ix-time-picker', defineIxTimePicker, [
  'format',
  'corners',
  'standaloneAppearance',
  'individual',
  'showHour',
  'showMinutes',
  'showSeconds',
  'time',
  'showTimeReference',
  'timeReference',
  'textSelectTime',
  'textTime',
  'timeSelect',
  'done',
  'timeChange'
]);


export const IxToast = /*@__PURE__*/ defineContainer<JSX.IxToast>('ix-toast', defineIxToast, [
  'type',
  'toastTitle',
  'autoCloseDelay',
  'autoClose',
  'icon',
  'iconColor',
  'closeToast'
]);


export const IxToastContainer = /*@__PURE__*/ defineContainer<JSX.IxToastContainer>('ix-toast-container', defineIxToastContainer, [
  'containerId',
  'containerClass',
  'position'
]);


export const IxToggle = /*@__PURE__*/ defineContainer<JSX.IxToggle>('ix-toggle', defineIxToggle, [
  'checked',
  'disabled',
  'indeterminate',
  'textOn',
  'textOff',
  'textIndeterminate',
  'hideText',
  'checkedChange'
]);


export const IxToggleButton = /*@__PURE__*/ defineContainer<JSX.IxToggleButton>('ix-toggle-button', defineIxToggleButton, [
  'variant',
  'outline',
  'ghost',
  'disabled',
  'loading',
  'icon',
  'pressed',
  'pressedChange'
]);


export const IxTooltip = /*@__PURE__*/ defineContainer<JSX.IxTooltip>('ix-tooltip', defineIxTooltip, [
  'for',
  'titleContent',
  'interactive',
  'placement',
  'animationFrame'
]);


export const IxTree = /*@__PURE__*/ defineContainer<JSX.IxTree>('ix-tree', defineIxTree, [
  'root',
  'model',
  'renderItem',
  'context',
  'contextChange',
  'nodeToggled',
  'nodeClicked',
  'nodeRemoved'
]);


export const IxTreeItem = /*@__PURE__*/ defineContainer<JSX.IxTreeItem>('ix-tree-item', defineIxTreeItem, [
  'text',
  'hasChildren',
  'context',
  'toggle',
  'itemClick'
]);


export const IxTypography = /*@__PURE__*/ defineContainer<JSX.IxTypography>('ix-typography', defineIxTypography, [
  'variant',
  'format',
  'color',
  'bold',
  'textDecoration'
]);


export const IxUpload = /*@__PURE__*/ defineContainer<JSX.IxUpload>('ix-upload', defineIxUpload, [
  'accept',
  'multiple',
  'multiline',
  'disabled',
  'state',
  'selectFileText',
  'loadingText',
  'uploadFailedText',
  'uploadSuccessText',
  'i18nUploadFile',
  'i18nUploadDisabled',
  'filesChanged'
]);


export const IxValidationTooltip = /*@__PURE__*/ defineContainer<JSX.IxValidationTooltip>('ix-validation-tooltip', defineIxValidationTooltip, [
  'message',
  'placement',
  'suppressAutomaticPlacement'
]);


export const IxWorkflowStep = /*@__PURE__*/ defineContainer<JSX.IxWorkflowStep>('ix-workflow-step', defineIxWorkflowStep, [
  'vertical',
  'disabled',
  'status',
  'clickable',
  'selected',
  'position',
  'selectedChanged'
]);


export const IxWorkflowSteps = /*@__PURE__*/ defineContainer<JSX.IxWorkflowSteps>('ix-workflow-steps', defineIxWorkflowSteps, [
  'vertical',
  'clickable',
  'selectedIndex',
  'stepSelected'
]);
<|MERGE_RESOLUTION|>--- conflicted
+++ resolved
@@ -260,16 +260,10 @@
   'dateRangeId',
   'customRangeAllowed',
   'dateRangeOptions',
-<<<<<<< HEAD
-  'textCustomItem',
-  'textDoneButton',
-  'textNoRange',
-  'today',
-=======
   'i18nCustomItem',
   'i18nDone',
   'i18nNoRange',
->>>>>>> 9295b4be
+  'today',
   'dateRangeChange'
 ]);
 
@@ -283,16 +277,13 @@
   'minDate',
   'maxDate',
   'textSelectDate',
-<<<<<<< HEAD
+  'i18nDone',
   'weekStartIndex',
   'locale',
   'individual',
   'eventDelimiter',
   'standaloneAppearance',
   'today',
-=======
-  'i18nDone',
->>>>>>> 9295b4be
   'dateChange',
   'dateRangeChange',
   'dateSelect',
@@ -315,13 +306,10 @@
   'showTimeReference',
   'timeReference',
   'textSelectDate',
-<<<<<<< HEAD
+  'i18nDone',
   'weekStartIndex',
   'locale',
   'eventDelimiter',
-=======
-  'i18nDone',
->>>>>>> 9295b4be
   'done',
   'timeChange',
   'dateChange',
