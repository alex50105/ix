/* eslint-disable */
/* tslint:disable */
/* auto-generated vue proxies */
import { defineContainer } from './vue-component-lib/utils';

import type { JSX } from '@siemens/ix';

import { defineCustomElements } from '@siemens/ix/loader';

defineCustomElements();

export const IxActionCard = /*@__PURE__*/ defineContainer<JSX.IxActionCard>('ix-action-card', undefined, [
  'variant',
  'icon',
  'heading',
  'subheading',
  'selected'
]);


export const IxAnimatedTab = /*@__PURE__*/ defineContainer<JSX.IxAnimatedTab>('ix-animated-tab', undefined, [
  'icon',
  'count'
]);


export const IxAnimatedTabs = /*@__PURE__*/ defineContainer<JSX.IxAnimatedTabs>('ix-animated-tabs', undefined, [
  'disableAnimations',
  'selectedIndex',
  'tabPlacement',
  'tabClick'
]);


export const IxApplicationHeader = /*@__PURE__*/ defineContainer<JSX.IxApplicationHeader>('ix-application-header', undefined, [
  'name',
  'mode'
]);


export const IxAvatar = /*@__PURE__*/ defineContainer<JSX.IxAvatar>('ix-avatar', undefined, [
  'image',
  'initials'
]);


export const IxBasicNavigation = /*@__PURE__*/ defineContainer<JSX.IxBasicNavigation>('ix-basic-navigation', undefined, [
  'applicationName',
  'hideHeader'
]);


export const IxBlind = /*@__PURE__*/ defineContainer<JSX.IxBlind>('ix-blind', undefined, [
  'collapsed',
  'label',
  'icon',
  'collapsedChange'
]);


export const IxBreadcrumb = /*@__PURE__*/ defineContainer<JSX.IxBreadcrumb>('ix-breadcrumb', undefined, [
  'visibleItemCount',
  'nextItems',
  'ghost',
  'itemClick',
  'nextClick'
]);


export const IxBreadcrumbItem = /*@__PURE__*/ defineContainer<JSX.IxBreadcrumbItem>('ix-breadcrumb-item', undefined, [
  'label',
  'icon'
]);


export const IxButton = /*@__PURE__*/ defineContainer<JSX.IxButton>('ix-button', undefined, [
  'variant',
  'outline',
  'invisible',
  'ghost',
  'selected',
  'disabled',
  'type',
  'loading',
  'icon'
]);


export const IxCard = /*@__PURE__*/ defineContainer<JSX.IxCard>('ix-card', undefined, [
  'variant'
]);


export const IxCardAccordion = /*@__PURE__*/ defineContainer<JSX.IxCardAccordion>('ix-card-accordion', undefined, [
  'accordionExpand'
]);


export const IxCardContent = /*@__PURE__*/ defineContainer<JSX.IxCardContent>('ix-card-content', undefined);


export const IxCardList = /*@__PURE__*/ defineContainer<JSX.IxCardList>('ix-card-list', undefined, [
  'label',
  'collapse',
  'listStyle',
  'maxVisibleCards',
  'showAllCount',
  'suppressOverflowHandling',
  'i18nShowAll',
  'i18nMoreCards',
  'collapseChanged',
  'showAllClick',
  'showMoreCardClick'
]);


export const IxCardTitle = /*@__PURE__*/ defineContainer<JSX.IxCardTitle>('ix-card-title', undefined);


export const IxCategoryFilter = /*@__PURE__*/ defineContainer<JSX.IxCategoryFilter>('ix-category-filter', undefined, [
  'initialState',
  'filterState',
  'placeholder',
  'categories',
  'nonSelectableCategories',
  'suggestions',
  'icon',
  'hideIcon',
  'repeatCategories',
  'tmpDisableScrollIntoView',
  'labelCategories',
  'i18nPlainText',
  'inputChanged',
  'filterChanged'
]);


export const IxChip = /*@__PURE__*/ defineContainer<JSX.IxChip>('ix-chip', undefined, [
  'variant',
  'active',
  'closable',
  'icon',
  'background',
  'color',
  'outline',
  'close',
  'closeChip'
]);


export const IxContentHeader = /*@__PURE__*/ defineContainer<JSX.IxContentHeader>('ix-content-header', undefined, [
  'variant',
  'headerTitle',
  'headerSubtitle',
  'hasBackButton',
  'backButtonClick'
]);


export const IxCounterPill = /*@__PURE__*/ defineContainer<JSX.IxCounterPill>('ix-counter-pill', undefined, [
  'variant',
  'outline',
  'background',
  'color',
  'alignLeft'
]);


export const IxDatePicker = /*@__PURE__*/ defineContainer<JSX.IxDatePicker>('ix-date-picker', undefined, [
  'format',
  'range',
  'individual',
  'corners',
  'from',
  'to',
  'minDate',
  'maxDate',
  'eventDelimiter',
  'textSelectDate',
  'dateChange',
  'dateRangeChange',
  'done',
  'dateSelect'
]);


export const IxDatetimePicker = /*@__PURE__*/ defineContainer<JSX.IxDatetimePicker>('ix-datetime-picker', undefined, [
  'range',
  'showHour',
  'showMinutes',
  'showSeconds',
  'minDate',
  'maxDate',
  'dateFormat',
  'timeFormat',
  'from',
  'to',
  'time',
  'showTimeReference',
  'eventDelimiter',
  'timeReference',
  'textSelectDate',
  'done',
  'timeChange',
  'dateChange',
  'dateSelect'
]);


export const IxDivider = /*@__PURE__*/ defineContainer<JSX.IxDivider>('ix-divider', undefined);


export const IxDrawer = /*@__PURE__*/ defineContainer<JSX.IxDrawer>('ix-drawer', undefined, [
  'show',
  'closeOnClickOutside',
  'fullHeight',
  'minWidth',
  'maxWidth',
  'width',
  'open',
  'drawerClose'
]);


export const IxDropdown = /*@__PURE__*/ defineContainer<JSX.IxDropdown>('ix-dropdown', undefined, [
  'show',
  'trigger',
  'anchor',
  'closeBehavior',
  'placement',
  'positioningStrategy',
  'adjustDropdownWidthToReferenceWith',
  'adjustDropdownWidthToReferenceWidth',
  'header',
  'offset',
  'triggerEvent',
  'overwriteDropdownStyle',
  'showChanged'
]);


export const IxDropdownButton = /*@__PURE__*/ defineContainer<JSX.IxDropdownButton>('ix-dropdown-button', undefined, [
  'variant',
  'outline',
  'ghost',
  'active',
  'disabled',
  'label',
  'icon'
]);


export const IxDropdownItem = /*@__PURE__*/ defineContainer<JSX.IxDropdownItem>('ix-dropdown-item', undefined, [
  'label',
  'icon',
  'hover',
  'disabled',
  'checked',
  'itemClick'
]);


export const IxDropdownQuickActions = /*@__PURE__*/ defineContainer<JSX.IxDropdownQuickActions>('ix-dropdown-quick-actions', undefined);


export const IxEmptyState = /*@__PURE__*/ defineContainer<JSX.IxEmptyState>('ix-empty-state', undefined, [
  'layout',
  'icon',
  'header',
  'subHeader',
  'action',
  'actionClick'
]);


export const IxEventList = /*@__PURE__*/ defineContainer<JSX.IxEventList>('ix-event-list', undefined, [
  'itemHeight',
  'compact',
  'animated',
  'chevron'
]);


export const IxEventListItem = /*@__PURE__*/ defineContainer<JSX.IxEventListItem>('ix-event-list-item', undefined, [
  'color',
  'selected',
  'disabled',
  'chevron',
  'opacity',
  'itemClick'
]);


export const IxExpandingSearch = /*@__PURE__*/ defineContainer<JSX.IxExpandingSearch>('ix-expanding-search', undefined, [
  'icon',
  'placeholder',
  'value',
  'fullWidth',
  'valueChange'
]);


export const IxFilterChip = /*@__PURE__*/ defineContainer<JSX.IxFilterChip>('ix-filter-chip', undefined, [
  'disabled',
  'closeClick'
]);


export const IxFlipTile = /*@__PURE__*/ defineContainer<JSX.IxFlipTile>('ix-flip-tile', undefined, [
  'state',
  'footer',
  'height',
  'width'
]);


export const IxFlipTileContent = /*@__PURE__*/ defineContainer<JSX.IxFlipTileContent>('ix-flip-tile-content', undefined);


export const IxGroup = /*@__PURE__*/ defineContainer<JSX.IxGroup>('ix-group', undefined, [
  'suppressHeaderSelection',
  'header',
  'subHeader',
  'collapsed',
  'selected',
  'index',
  'expandOnHeaderClick',
  'selectGroup',
  'selectItem',
  'collapsedChanged'
]);


export const IxGroupContextMenu = /*@__PURE__*/ defineContainer<JSX.IxGroupContextMenu>('ix-group-context-menu', undefined);


export const IxGroupDropdownItem = /*@__PURE__*/ defineContainer<JSX.IxGroupDropdownItem>('ix-group-dropdown-item', undefined, [
  'label',
  'icon'
]);


export const IxGroupItem = /*@__PURE__*/ defineContainer<JSX.IxGroupItem>('ix-group-item', undefined, [
  'icon',
  'text',
  'secondaryText',
  'suppressSelection',
  'selected',
  'focusable',
  'index',
  'selectedChanged'
]);


export const IxIcon = /*@__PURE__*/ defineContainer<JSX.IxIcon>('ix-icon', undefined, [
  'size',
  'color',
  'name',
  'src'
]);


export const IxIconButton = /*@__PURE__*/ defineContainer<JSX.IxIconButton>('ix-icon-button', undefined, [
  'variant',
  'outline',
  'invisible',
  'ghost',
  'oval',
  'icon',
  'size',
  'color',
  'selected',
  'disabled',
  'type',
  'loading'
]);


export const IxInputGroup = /*@__PURE__*/ defineContainer<JSX.IxInputGroup>('ix-input-group', undefined);


export const IxKeyValue = /*@__PURE__*/ defineContainer<JSX.IxKeyValue>('ix-key-value', undefined, [
  'icon',
  'label',
  'labelPosition',
  'value'
]);


export const IxKeyValueList = /*@__PURE__*/ defineContainer<JSX.IxKeyValueList>('ix-key-value-list', undefined, [
  'striped'
]);


export const IxKpi = /*@__PURE__*/ defineContainer<JSX.IxKpi>('ix-kpi', undefined, [
  'label',
  'value',
  'unit',
  'state',
  'orientation'
]);


export const IxLinkButton = /*@__PURE__*/ defineContainer<JSX.IxLinkButton>('ix-link-button', undefined, [
  'disabled',
  'url',
  'target'
]);


export const IxMapNavigation = /*@__PURE__*/ defineContainer<JSX.IxMapNavigation>('ix-map-navigation', undefined, [
  'applicationName',
  'navigationTitle',
  'hideContextMenu',
  'navigationToggled',
  'contextMenuClick'
]);


export const IxMapNavigationOverlay = /*@__PURE__*/ defineContainer<JSX.IxMapNavigationOverlay>('ix-map-navigation-overlay', undefined, [
  'name',
  'icon',
  'color',
  'closeClick'
]);


export const IxMenu = /*@__PURE__*/ defineContainer<JSX.IxMenu>('ix-menu', undefined, [
  'showSettings',
  'showAbout',
  'enableToggleTheme',
  'enableSettings',
  'enableMapExpand',
  'applicationName',
  'applicationDescription',
  'maxVisibleMenuItems',
<<<<<<< HEAD
  'i18nExpandSidebar',
=======
  'expand',
  'pinned',
  'forceLayout',
  'supportedModes',
>>>>>>> d98cabc6
  'i18nLegal',
  'i18nSettings',
  'i18nToggleTheme',
  'i18nExpand',
  'i18nCollapse',
  'expandChange',
  'mapExpandChange'
]);


export const IxMenuAbout = /*@__PURE__*/ defineContainer<JSX.IxMenuAbout>('ix-menu-about', undefined, [
  'activeTabLabel',
  'label',
  'show',
  'close'
]);


export const IxMenuAboutItem = /*@__PURE__*/ defineContainer<JSX.IxMenuAboutItem>('ix-menu-about-item', undefined, [
  'label'
]);


export const IxMenuAboutNews = /*@__PURE__*/ defineContainer<JSX.IxMenuAboutNews>('ix-menu-about-news', undefined, [
  'show',
  'label',
  'i18nShowMore',
  'aboutItemLabel',
  'offsetBottom',
  'expanded',
  'showMore',
  'closePopover'
]);


export const IxMenuAvatar = /*@__PURE__*/ defineContainer<JSX.IxMenuAvatar>('ix-menu-avatar', undefined, [
  'top',
  'bottom',
  'image',
  'initials',
  'i18nLogout',
  'logoutClick'
]);


export const IxMenuAvatarItem = /*@__PURE__*/ defineContainer<JSX.IxMenuAvatarItem>('ix-menu-avatar-item', undefined, [
  'icon',
  'label',
  'itemClick'
]);


export const IxMenuCategory = /*@__PURE__*/ defineContainer<JSX.IxMenuCategory>('ix-menu-category', undefined, [
  'label',
  'icon',
  'notifications'
]);


export const IxMenuItem = /*@__PURE__*/ defineContainer<JSX.IxMenuItem>('ix-menu-item', undefined, [
  'home',
  'bottom',
  'tabIcon',
  'icon',
  'notifications',
  'active',
  'disabled'
]);


export const IxMenuSettings = /*@__PURE__*/ defineContainer<JSX.IxMenuSettings>('ix-menu-settings', undefined, [
  'activeTabLabel',
  'label',
  'show',
  'close'
]);


export const IxMenuSettingsItem = /*@__PURE__*/ defineContainer<JSX.IxMenuSettingsItem>('ix-menu-settings-item', undefined, [
  'label'
]);


export const IxMessageBar = /*@__PURE__*/ defineContainer<JSX.IxMessageBar>('ix-message-bar', undefined, [
  'type',
  'dismissible',
  'closedChange'
]);


export const IxModal = /*@__PURE__*/ defineContainer<JSX.IxModal>('ix-modal', undefined, [
  'animation',
  'ariaDescribedBy',
  'ariaLabelledBy',
  'backdrop',
  'backdropClass',
  'beforeDismiss',
  'centered',
  'content',
  'keyboard',
  'icon',
  'iconColor',
  'modalDialogClass',
  'scrollable',
  'size',
  'headerTitle',
  'windowClass',
  'closed',
  'dismissed'
]);


export const IxModalContainer = /*@__PURE__*/ defineContainer<JSX.IxModalContainer>('ix-modal-container', undefined);


export const IxModalExample = /*@__PURE__*/ defineContainer<JSX.IxModalExample>('ix-modal-example', undefined);


export const IxPagination = /*@__PURE__*/ defineContainer<JSX.IxPagination>('ix-pagination', undefined, [
  'advanced',
  'itemCount',
  'showItemCount',
  'count',
  'selectedPage',
  'i18nPage',
  'i18nOf',
  'i18nItems',
  'pageSelected',
  'itemCountChanged'
]);


export const IxPill = /*@__PURE__*/ defineContainer<JSX.IxPill>('ix-pill', undefined, [
  'variant',
  'outline',
  'icon',
  'background',
  'color',
  'alignLeft'
]);


export const IxPushCard = /*@__PURE__*/ defineContainer<JSX.IxPushCard>('ix-push-card', undefined, [
  'icon',
  'notification',
  'heading',
  'subheading',
  'variant'
]);


export const IxSelect = /*@__PURE__*/ defineContainer<JSX.IxSelect>('ix-select', undefined, [
  'selectedIndices',
  'allowClear',
  'mode',
  'editable',
  'disabled',
  'readonly',
  'i18nPlaceholder',
  'i18nPlaceholderEditable',
  'i18nSelectListHeader',
  'i18nNoMatches',
  'hideListHeader',
  'itemSelectionChange',
  'addItem'
]);


export const IxSelectItem = /*@__PURE__*/ defineContainer<JSX.IxSelectItem>('ix-select-item', undefined, [
  'label',
  'value',
  'selected',
  'hover',
  'itemClick'
]);


export const IxSpinner = /*@__PURE__*/ defineContainer<JSX.IxSpinner>('ix-spinner', undefined, [
  'variant',
  'size',
  'hideTrack'
]);


export const IxSplitButton = /*@__PURE__*/ defineContainer<JSX.IxSplitButton>('ix-split-button', undefined, [
  'variant',
  'outline',
  'ghost',
  'label',
  'icon',
  'splitIcon',
  'disabled',
  'placement',
  'buttonClick'
]);


export const IxSplitButtonItem = /*@__PURE__*/ defineContainer<JSX.IxSplitButtonItem>('ix-split-button-item', undefined, [
  'icon',
  'label',
  'itemClick'
]);


export const IxTabItem = /*@__PURE__*/ defineContainer<JSX.IxTabItem>('ix-tab-item', undefined, [
  'selected',
  'disabled',
  'small',
  'icon',
  'rounded',
  'counter',
  'layout',
  'placement'
]);


export const IxTabs = /*@__PURE__*/ defineContainer<JSX.IxTabs>('ix-tabs', undefined, [
  'small',
  'rounded',
  'selected',
  'layout',
  'placement'
]);


export const IxTile = /*@__PURE__*/ defineContainer<JSX.IxTile>('ix-tile', undefined, [
  'size'
]);


export const IxTimePicker = /*@__PURE__*/ defineContainer<JSX.IxTimePicker>('ix-time-picker', undefined, [
  'format',
  'corners',
  'individual',
  'showHour',
  'showMinutes',
  'showSeconds',
  'time',
  'showTimeReference',
  'timeReference',
  'textSelectTime',
  'done',
  'timeChange'
]);


export const IxToast = /*@__PURE__*/ defineContainer<JSX.IxToast>('ix-toast', undefined, [
  'type',
  'toastTitle',
  'autoCloseDelay',
  'autoClose',
  'icon',
  'iconColor',
  'closeToast'
]);


export const IxToastContainer = /*@__PURE__*/ defineContainer<JSX.IxToastContainer>('ix-toast-container', undefined, [
  'containerId',
  'containerClass',
  'position'
]);


export const IxToggle = /*@__PURE__*/ defineContainer<JSX.IxToggle>('ix-toggle', undefined, [
  'checked',
  'disabled',
  'indeterminate',
  'color',
  'textOn',
  'textOff',
  'textIndeterminate',
  'hideText',
  'checkedChange'
]);


export const IxTooltip = /*@__PURE__*/ defineContainer<JSX.IxTooltip>('ix-tooltip', undefined, [
  'for',
  'titleContent',
  'interactive',
  'placement'
]);


export const IxTree = /*@__PURE__*/ defineContainer<JSX.IxTree>('ix-tree', undefined, [
  'root',
  'model',
  'renderItem',
  'context',
  'contextChange',
  'nodeToggled',
  'nodeClicked',
  'nodeRemoved'
]);


export const IxTreeItem = /*@__PURE__*/ defineContainer<JSX.IxTreeItem>('ix-tree-item', undefined, [
  'text',
  'hasChildren',
  'context',
  'toggle',
  'itemClick'
]);


export const IxUpload = /*@__PURE__*/ defineContainer<JSX.IxUpload>('ix-upload', undefined, [
  'accept',
  'multiple',
  'multiline',
  'disabled',
  'state',
  'selectFileText',
  'loadingText',
  'uploadFailedText',
  'uploadSuccessText',
  'i18nUploadFile',
  'i18nUploadDisabled',
  'filesChanged'
]);


export const IxValidationTooltip = /*@__PURE__*/ defineContainer<JSX.IxValidationTooltip>('ix-validation-tooltip', undefined, [
  'message',
  'placement'
]);


export const IxWorkflowStep = /*@__PURE__*/ defineContainer<JSX.IxWorkflowStep>('ix-workflow-step', undefined, [
  'vertical',
  'disabled',
  'status',
  'clickable',
  'selected',
  'position',
  'selectedChanged'
]);


export const IxWorkflowSteps = /*@__PURE__*/ defineContainer<JSX.IxWorkflowSteps>('ix-workflow-steps', undefined, [
  'vertical',
  'linear',
  'clickable',
  'selectedIndex',
  'stepSelected'
]);
<|MERGE_RESOLUTION|>--- conflicted
+++ resolved
@@ -9,782 +9,820 @@
 
 defineCustomElements();
 
-export const IxActionCard = /*@__PURE__*/ defineContainer<JSX.IxActionCard>('ix-action-card', undefined, [
-  'variant',
-  'icon',
-  'heading',
-  'subheading',
-  'selected'
-]);
-
-
-export const IxAnimatedTab = /*@__PURE__*/ defineContainer<JSX.IxAnimatedTab>('ix-animated-tab', undefined, [
-  'icon',
-  'count'
-]);
-
-
-export const IxAnimatedTabs = /*@__PURE__*/ defineContainer<JSX.IxAnimatedTabs>('ix-animated-tabs', undefined, [
-  'disableAnimations',
-  'selectedIndex',
-  'tabPlacement',
-  'tabClick'
-]);
-
-
-export const IxApplicationHeader = /*@__PURE__*/ defineContainer<JSX.IxApplicationHeader>('ix-application-header', undefined, [
-  'name',
-  'mode'
-]);
-
-
-export const IxAvatar = /*@__PURE__*/ defineContainer<JSX.IxAvatar>('ix-avatar', undefined, [
-  'image',
-  'initials'
-]);
-
-
-export const IxBasicNavigation = /*@__PURE__*/ defineContainer<JSX.IxBasicNavigation>('ix-basic-navigation', undefined, [
-  'applicationName',
-  'hideHeader'
-]);
-
-
-export const IxBlind = /*@__PURE__*/ defineContainer<JSX.IxBlind>('ix-blind', undefined, [
-  'collapsed',
-  'label',
-  'icon',
-  'collapsedChange'
-]);
-
-
-export const IxBreadcrumb = /*@__PURE__*/ defineContainer<JSX.IxBreadcrumb>('ix-breadcrumb', undefined, [
-  'visibleItemCount',
-  'nextItems',
-  'ghost',
-  'itemClick',
-  'nextClick'
-]);
-
-
-export const IxBreadcrumbItem = /*@__PURE__*/ defineContainer<JSX.IxBreadcrumbItem>('ix-breadcrumb-item', undefined, [
-  'label',
-  'icon'
-]);
-
-
-export const IxButton = /*@__PURE__*/ defineContainer<JSX.IxButton>('ix-button', undefined, [
-  'variant',
-  'outline',
-  'invisible',
-  'ghost',
-  'selected',
-  'disabled',
-  'type',
-  'loading',
-  'icon'
-]);
-
-
-export const IxCard = /*@__PURE__*/ defineContainer<JSX.IxCard>('ix-card', undefined, [
-  'variant'
-]);
-
-
-export const IxCardAccordion = /*@__PURE__*/ defineContainer<JSX.IxCardAccordion>('ix-card-accordion', undefined, [
-  'accordionExpand'
-]);
-
-
-export const IxCardContent = /*@__PURE__*/ defineContainer<JSX.IxCardContent>('ix-card-content', undefined);
-
-
-export const IxCardList = /*@__PURE__*/ defineContainer<JSX.IxCardList>('ix-card-list', undefined, [
-  'label',
-  'collapse',
-  'listStyle',
-  'maxVisibleCards',
-  'showAllCount',
-  'suppressOverflowHandling',
-  'i18nShowAll',
-  'i18nMoreCards',
-  'collapseChanged',
-  'showAllClick',
-  'showMoreCardClick'
-]);
-
-
-export const IxCardTitle = /*@__PURE__*/ defineContainer<JSX.IxCardTitle>('ix-card-title', undefined);
-
-
-export const IxCategoryFilter = /*@__PURE__*/ defineContainer<JSX.IxCategoryFilter>('ix-category-filter', undefined, [
-  'initialState',
-  'filterState',
-  'placeholder',
-  'categories',
-  'nonSelectableCategories',
-  'suggestions',
-  'icon',
-  'hideIcon',
-  'repeatCategories',
-  'tmpDisableScrollIntoView',
-  'labelCategories',
-  'i18nPlainText',
-  'inputChanged',
-  'filterChanged'
-]);
-
-
-export const IxChip = /*@__PURE__*/ defineContainer<JSX.IxChip>('ix-chip', undefined, [
-  'variant',
-  'active',
-  'closable',
-  'icon',
-  'background',
-  'color',
-  'outline',
-  'close',
-  'closeChip'
-]);
-
-
-export const IxContentHeader = /*@__PURE__*/ defineContainer<JSX.IxContentHeader>('ix-content-header', undefined, [
-  'variant',
-  'headerTitle',
-  'headerSubtitle',
-  'hasBackButton',
-  'backButtonClick'
-]);
-
-
-export const IxCounterPill = /*@__PURE__*/ defineContainer<JSX.IxCounterPill>('ix-counter-pill', undefined, [
-  'variant',
-  'outline',
-  'background',
-  'color',
-  'alignLeft'
-]);
-
-
-export const IxDatePicker = /*@__PURE__*/ defineContainer<JSX.IxDatePicker>('ix-date-picker', undefined, [
-  'format',
-  'range',
-  'individual',
-  'corners',
-  'from',
-  'to',
-  'minDate',
-  'maxDate',
-  'eventDelimiter',
-  'textSelectDate',
-  'dateChange',
-  'dateRangeChange',
-  'done',
-  'dateSelect'
-]);
-
-
-export const IxDatetimePicker = /*@__PURE__*/ defineContainer<JSX.IxDatetimePicker>('ix-datetime-picker', undefined, [
-  'range',
-  'showHour',
-  'showMinutes',
-  'showSeconds',
-  'minDate',
-  'maxDate',
-  'dateFormat',
-  'timeFormat',
-  'from',
-  'to',
-  'time',
-  'showTimeReference',
-  'eventDelimiter',
-  'timeReference',
-  'textSelectDate',
-  'done',
-  'timeChange',
-  'dateChange',
-  'dateSelect'
-]);
-
-
-export const IxDivider = /*@__PURE__*/ defineContainer<JSX.IxDivider>('ix-divider', undefined);
-
-
-export const IxDrawer = /*@__PURE__*/ defineContainer<JSX.IxDrawer>('ix-drawer', undefined, [
-  'show',
-  'closeOnClickOutside',
-  'fullHeight',
-  'minWidth',
-  'maxWidth',
-  'width',
-  'open',
-  'drawerClose'
-]);
-
-
-export const IxDropdown = /*@__PURE__*/ defineContainer<JSX.IxDropdown>('ix-dropdown', undefined, [
-  'show',
-  'trigger',
-  'anchor',
-  'closeBehavior',
-  'placement',
-  'positioningStrategy',
-  'adjustDropdownWidthToReferenceWith',
-  'adjustDropdownWidthToReferenceWidth',
-  'header',
-  'offset',
-  'triggerEvent',
-  'overwriteDropdownStyle',
-  'showChanged'
-]);
-
-
-export const IxDropdownButton = /*@__PURE__*/ defineContainer<JSX.IxDropdownButton>('ix-dropdown-button', undefined, [
-  'variant',
-  'outline',
-  'ghost',
-  'active',
-  'disabled',
-  'label',
-  'icon'
-]);
-
-
-export const IxDropdownItem = /*@__PURE__*/ defineContainer<JSX.IxDropdownItem>('ix-dropdown-item', undefined, [
-  'label',
-  'icon',
-  'hover',
-  'disabled',
-  'checked',
-  'itemClick'
-]);
-
-
-export const IxDropdownQuickActions = /*@__PURE__*/ defineContainer<JSX.IxDropdownQuickActions>('ix-dropdown-quick-actions', undefined);
-
-
-export const IxEmptyState = /*@__PURE__*/ defineContainer<JSX.IxEmptyState>('ix-empty-state', undefined, [
-  'layout',
-  'icon',
-  'header',
-  'subHeader',
-  'action',
-  'actionClick'
-]);
-
-
-export const IxEventList = /*@__PURE__*/ defineContainer<JSX.IxEventList>('ix-event-list', undefined, [
-  'itemHeight',
-  'compact',
-  'animated',
-  'chevron'
-]);
-
-
-export const IxEventListItem = /*@__PURE__*/ defineContainer<JSX.IxEventListItem>('ix-event-list-item', undefined, [
-  'color',
-  'selected',
-  'disabled',
-  'chevron',
-  'opacity',
-  'itemClick'
-]);
-
-
-export const IxExpandingSearch = /*@__PURE__*/ defineContainer<JSX.IxExpandingSearch>('ix-expanding-search', undefined, [
-  'icon',
-  'placeholder',
-  'value',
-  'fullWidth',
-  'valueChange'
-]);
-
-
-export const IxFilterChip = /*@__PURE__*/ defineContainer<JSX.IxFilterChip>('ix-filter-chip', undefined, [
-  'disabled',
-  'closeClick'
-]);
-
-
-export const IxFlipTile = /*@__PURE__*/ defineContainer<JSX.IxFlipTile>('ix-flip-tile', undefined, [
-  'state',
-  'footer',
-  'height',
-  'width'
-]);
-
-
-export const IxFlipTileContent = /*@__PURE__*/ defineContainer<JSX.IxFlipTileContent>('ix-flip-tile-content', undefined);
-
-
-export const IxGroup = /*@__PURE__*/ defineContainer<JSX.IxGroup>('ix-group', undefined, [
-  'suppressHeaderSelection',
-  'header',
-  'subHeader',
-  'collapsed',
-  'selected',
-  'index',
-  'expandOnHeaderClick',
-  'selectGroup',
-  'selectItem',
-  'collapsedChanged'
-]);
-
-
-export const IxGroupContextMenu = /*@__PURE__*/ defineContainer<JSX.IxGroupContextMenu>('ix-group-context-menu', undefined);
-
-
-export const IxGroupDropdownItem = /*@__PURE__*/ defineContainer<JSX.IxGroupDropdownItem>('ix-group-dropdown-item', undefined, [
-  'label',
-  'icon'
-]);
-
-
-export const IxGroupItem = /*@__PURE__*/ defineContainer<JSX.IxGroupItem>('ix-group-item', undefined, [
-  'icon',
-  'text',
-  'secondaryText',
-  'suppressSelection',
-  'selected',
-  'focusable',
-  'index',
-  'selectedChanged'
-]);
-
-
-export const IxIcon = /*@__PURE__*/ defineContainer<JSX.IxIcon>('ix-icon', undefined, [
-  'size',
-  'color',
-  'name',
-  'src'
-]);
-
-
-export const IxIconButton = /*@__PURE__*/ defineContainer<JSX.IxIconButton>('ix-icon-button', undefined, [
-  'variant',
-  'outline',
-  'invisible',
-  'ghost',
-  'oval',
-  'icon',
-  'size',
-  'color',
-  'selected',
-  'disabled',
-  'type',
-  'loading'
-]);
-
-
-export const IxInputGroup = /*@__PURE__*/ defineContainer<JSX.IxInputGroup>('ix-input-group', undefined);
-
-
-export const IxKeyValue = /*@__PURE__*/ defineContainer<JSX.IxKeyValue>('ix-key-value', undefined, [
-  'icon',
-  'label',
-  'labelPosition',
-  'value'
-]);
-
-
-export const IxKeyValueList = /*@__PURE__*/ defineContainer<JSX.IxKeyValueList>('ix-key-value-list', undefined, [
-  'striped'
-]);
-
-
-export const IxKpi = /*@__PURE__*/ defineContainer<JSX.IxKpi>('ix-kpi', undefined, [
-  'label',
-  'value',
-  'unit',
-  'state',
-  'orientation'
-]);
-
-
-export const IxLinkButton = /*@__PURE__*/ defineContainer<JSX.IxLinkButton>('ix-link-button', undefined, [
-  'disabled',
-  'url',
-  'target'
-]);
-
-
-export const IxMapNavigation = /*@__PURE__*/ defineContainer<JSX.IxMapNavigation>('ix-map-navigation', undefined, [
-  'applicationName',
-  'navigationTitle',
-  'hideContextMenu',
-  'navigationToggled',
-  'contextMenuClick'
-]);
-
-
-export const IxMapNavigationOverlay = /*@__PURE__*/ defineContainer<JSX.IxMapNavigationOverlay>('ix-map-navigation-overlay', undefined, [
-  'name',
-  'icon',
-  'color',
-  'closeClick'
-]);
-
-
-export const IxMenu = /*@__PURE__*/ defineContainer<JSX.IxMenu>('ix-menu', undefined, [
-  'showSettings',
-  'showAbout',
-  'enableToggleTheme',
-  'enableSettings',
-  'enableMapExpand',
-  'applicationName',
-  'applicationDescription',
-  'maxVisibleMenuItems',
-<<<<<<< HEAD
-  'i18nExpandSidebar',
-=======
-  'expand',
-  'pinned',
-  'forceLayout',
-  'supportedModes',
->>>>>>> d98cabc6
-  'i18nLegal',
-  'i18nSettings',
-  'i18nToggleTheme',
-  'i18nExpand',
-  'i18nCollapse',
-  'expandChange',
-  'mapExpandChange'
-]);
-
-
-export const IxMenuAbout = /*@__PURE__*/ defineContainer<JSX.IxMenuAbout>('ix-menu-about', undefined, [
-  'activeTabLabel',
-  'label',
-  'show',
-  'close'
-]);
-
-
-export const IxMenuAboutItem = /*@__PURE__*/ defineContainer<JSX.IxMenuAboutItem>('ix-menu-about-item', undefined, [
-  'label'
-]);
-
-
-export const IxMenuAboutNews = /*@__PURE__*/ defineContainer<JSX.IxMenuAboutNews>('ix-menu-about-news', undefined, [
-  'show',
-  'label',
-  'i18nShowMore',
-  'aboutItemLabel',
-  'offsetBottom',
-  'expanded',
-  'showMore',
-  'closePopover'
-]);
-
-
-export const IxMenuAvatar = /*@__PURE__*/ defineContainer<JSX.IxMenuAvatar>('ix-menu-avatar', undefined, [
-  'top',
-  'bottom',
-  'image',
-  'initials',
-  'i18nLogout',
-  'logoutClick'
-]);
-
-
-export const IxMenuAvatarItem = /*@__PURE__*/ defineContainer<JSX.IxMenuAvatarItem>('ix-menu-avatar-item', undefined, [
-  'icon',
-  'label',
-  'itemClick'
-]);
-
-
-export const IxMenuCategory = /*@__PURE__*/ defineContainer<JSX.IxMenuCategory>('ix-menu-category', undefined, [
-  'label',
-  'icon',
-  'notifications'
-]);
-
-
-export const IxMenuItem = /*@__PURE__*/ defineContainer<JSX.IxMenuItem>('ix-menu-item', undefined, [
-  'home',
-  'bottom',
-  'tabIcon',
-  'icon',
-  'notifications',
-  'active',
-  'disabled'
-]);
-
-
-export const IxMenuSettings = /*@__PURE__*/ defineContainer<JSX.IxMenuSettings>('ix-menu-settings', undefined, [
-  'activeTabLabel',
-  'label',
-  'show',
-  'close'
-]);
-
-
-export const IxMenuSettingsItem = /*@__PURE__*/ defineContainer<JSX.IxMenuSettingsItem>('ix-menu-settings-item', undefined, [
-  'label'
-]);
-
-
-export const IxMessageBar = /*@__PURE__*/ defineContainer<JSX.IxMessageBar>('ix-message-bar', undefined, [
-  'type',
-  'dismissible',
-  'closedChange'
-]);
-
-
-export const IxModal = /*@__PURE__*/ defineContainer<JSX.IxModal>('ix-modal', undefined, [
-  'animation',
-  'ariaDescribedBy',
-  'ariaLabelledBy',
-  'backdrop',
-  'backdropClass',
-  'beforeDismiss',
-  'centered',
-  'content',
-  'keyboard',
-  'icon',
-  'iconColor',
-  'modalDialogClass',
-  'scrollable',
-  'size',
-  'headerTitle',
-  'windowClass',
-  'closed',
-  'dismissed'
-]);
-
-
-export const IxModalContainer = /*@__PURE__*/ defineContainer<JSX.IxModalContainer>('ix-modal-container', undefined);
-
-
-export const IxModalExample = /*@__PURE__*/ defineContainer<JSX.IxModalExample>('ix-modal-example', undefined);
-
-
-export const IxPagination = /*@__PURE__*/ defineContainer<JSX.IxPagination>('ix-pagination', undefined, [
-  'advanced',
-  'itemCount',
-  'showItemCount',
-  'count',
-  'selectedPage',
-  'i18nPage',
-  'i18nOf',
-  'i18nItems',
-  'pageSelected',
-  'itemCountChanged'
-]);
-
-
-export const IxPill = /*@__PURE__*/ defineContainer<JSX.IxPill>('ix-pill', undefined, [
-  'variant',
-  'outline',
-  'icon',
-  'background',
-  'color',
-  'alignLeft'
-]);
-
-
-export const IxPushCard = /*@__PURE__*/ defineContainer<JSX.IxPushCard>('ix-push-card', undefined, [
-  'icon',
-  'notification',
-  'heading',
-  'subheading',
-  'variant'
-]);
-
-
-export const IxSelect = /*@__PURE__*/ defineContainer<JSX.IxSelect>('ix-select', undefined, [
-  'selectedIndices',
-  'allowClear',
-  'mode',
-  'editable',
-  'disabled',
-  'readonly',
-  'i18nPlaceholder',
-  'i18nPlaceholderEditable',
-  'i18nSelectListHeader',
-  'i18nNoMatches',
-  'hideListHeader',
-  'itemSelectionChange',
-  'addItem'
-]);
-
-
-export const IxSelectItem = /*@__PURE__*/ defineContainer<JSX.IxSelectItem>('ix-select-item', undefined, [
-  'label',
-  'value',
-  'selected',
-  'hover',
-  'itemClick'
-]);
-
-
-export const IxSpinner = /*@__PURE__*/ defineContainer<JSX.IxSpinner>('ix-spinner', undefined, [
-  'variant',
-  'size',
-  'hideTrack'
-]);
-
-
-export const IxSplitButton = /*@__PURE__*/ defineContainer<JSX.IxSplitButton>('ix-split-button', undefined, [
-  'variant',
-  'outline',
-  'ghost',
-  'label',
-  'icon',
-  'splitIcon',
-  'disabled',
-  'placement',
-  'buttonClick'
-]);
-
-
-export const IxSplitButtonItem = /*@__PURE__*/ defineContainer<JSX.IxSplitButtonItem>('ix-split-button-item', undefined, [
-  'icon',
-  'label',
-  'itemClick'
-]);
-
-
-export const IxTabItem = /*@__PURE__*/ defineContainer<JSX.IxTabItem>('ix-tab-item', undefined, [
-  'selected',
-  'disabled',
-  'small',
-  'icon',
-  'rounded',
-  'counter',
-  'layout',
-  'placement'
-]);
-
-
-export const IxTabs = /*@__PURE__*/ defineContainer<JSX.IxTabs>('ix-tabs', undefined, [
-  'small',
-  'rounded',
-  'selected',
-  'layout',
-  'placement'
-]);
-
-
-export const IxTile = /*@__PURE__*/ defineContainer<JSX.IxTile>('ix-tile', undefined, [
-  'size'
-]);
-
-
-export const IxTimePicker = /*@__PURE__*/ defineContainer<JSX.IxTimePicker>('ix-time-picker', undefined, [
-  'format',
-  'corners',
-  'individual',
-  'showHour',
-  'showMinutes',
-  'showSeconds',
-  'time',
-  'showTimeReference',
-  'timeReference',
-  'textSelectTime',
-  'done',
-  'timeChange'
-]);
-
-
-export const IxToast = /*@__PURE__*/ defineContainer<JSX.IxToast>('ix-toast', undefined, [
-  'type',
-  'toastTitle',
-  'autoCloseDelay',
-  'autoClose',
-  'icon',
-  'iconColor',
-  'closeToast'
-]);
-
-
-export const IxToastContainer = /*@__PURE__*/ defineContainer<JSX.IxToastContainer>('ix-toast-container', undefined, [
-  'containerId',
-  'containerClass',
-  'position'
-]);
-
-
-export const IxToggle = /*@__PURE__*/ defineContainer<JSX.IxToggle>('ix-toggle', undefined, [
-  'checked',
-  'disabled',
-  'indeterminate',
-  'color',
-  'textOn',
-  'textOff',
-  'textIndeterminate',
-  'hideText',
-  'checkedChange'
-]);
-
-
-export const IxTooltip = /*@__PURE__*/ defineContainer<JSX.IxTooltip>('ix-tooltip', undefined, [
-  'for',
-  'titleContent',
-  'interactive',
-  'placement'
-]);
-
-
-export const IxTree = /*@__PURE__*/ defineContainer<JSX.IxTree>('ix-tree', undefined, [
-  'root',
-  'model',
-  'renderItem',
-  'context',
-  'contextChange',
-  'nodeToggled',
-  'nodeClicked',
-  'nodeRemoved'
-]);
-
-
-export const IxTreeItem = /*@__PURE__*/ defineContainer<JSX.IxTreeItem>('ix-tree-item', undefined, [
-  'text',
-  'hasChildren',
-  'context',
-  'toggle',
-  'itemClick'
-]);
-
-
-export const IxUpload = /*@__PURE__*/ defineContainer<JSX.IxUpload>('ix-upload', undefined, [
-  'accept',
-  'multiple',
-  'multiline',
-  'disabled',
-  'state',
-  'selectFileText',
-  'loadingText',
-  'uploadFailedText',
-  'uploadSuccessText',
-  'i18nUploadFile',
-  'i18nUploadDisabled',
-  'filesChanged'
-]);
-
-
-export const IxValidationTooltip = /*@__PURE__*/ defineContainer<JSX.IxValidationTooltip>('ix-validation-tooltip', undefined, [
-  'message',
-  'placement'
-]);
-
-
-export const IxWorkflowStep = /*@__PURE__*/ defineContainer<JSX.IxWorkflowStep>('ix-workflow-step', undefined, [
-  'vertical',
-  'disabled',
-  'status',
-  'clickable',
-  'selected',
-  'position',
-  'selectedChanged'
-]);
-
-
-export const IxWorkflowSteps = /*@__PURE__*/ defineContainer<JSX.IxWorkflowSteps>('ix-workflow-steps', undefined, [
-  'vertical',
-  'linear',
-  'clickable',
-  'selectedIndex',
-  'stepSelected'
-]);
+export const IxActionCard = /*@__PURE__*/ defineContainer<JSX.IxActionCard>(
+  'ix-action-card',
+  undefined,
+  ['variant', 'icon', 'heading', 'subheading', 'selected']
+);
+
+export const IxAnimatedTab = /*@__PURE__*/ defineContainer<JSX.IxAnimatedTab>(
+  'ix-animated-tab',
+  undefined,
+  ['icon', 'count']
+);
+
+export const IxAnimatedTabs = /*@__PURE__*/ defineContainer<JSX.IxAnimatedTabs>(
+  'ix-animated-tabs',
+  undefined,
+  ['disableAnimations', 'selectedIndex', 'tabPlacement', 'tabClick']
+);
+
+export const IxApplicationHeader =
+  /*@__PURE__*/ defineContainer<JSX.IxApplicationHeader>(
+    'ix-application-header',
+    undefined,
+    ['name', 'mode']
+  );
+
+export const IxAvatar = /*@__PURE__*/ defineContainer<JSX.IxAvatar>(
+  'ix-avatar',
+  undefined,
+  ['image', 'initials']
+);
+
+export const IxBasicNavigation =
+  /*@__PURE__*/ defineContainer<JSX.IxBasicNavigation>(
+    'ix-basic-navigation',
+    undefined,
+    ['applicationName', 'hideHeader']
+  );
+
+export const IxBlind = /*@__PURE__*/ defineContainer<JSX.IxBlind>(
+  'ix-blind',
+  undefined,
+  ['collapsed', 'label', 'icon', 'collapsedChange']
+);
+
+export const IxBreadcrumb = /*@__PURE__*/ defineContainer<JSX.IxBreadcrumb>(
+  'ix-breadcrumb',
+  undefined,
+  ['visibleItemCount', 'nextItems', 'ghost', 'itemClick', 'nextClick']
+);
+
+export const IxBreadcrumbItem =
+  /*@__PURE__*/ defineContainer<JSX.IxBreadcrumbItem>(
+    'ix-breadcrumb-item',
+    undefined,
+    ['label', 'icon']
+  );
+
+export const IxButton = /*@__PURE__*/ defineContainer<JSX.IxButton>(
+  'ix-button',
+  undefined,
+  [
+    'variant',
+    'outline',
+    'invisible',
+    'ghost',
+    'selected',
+    'disabled',
+    'type',
+    'loading',
+    'icon',
+  ]
+);
+
+export const IxCard = /*@__PURE__*/ defineContainer<JSX.IxCard>(
+  'ix-card',
+  undefined,
+  ['variant']
+);
+
+export const IxCardAccordion =
+  /*@__PURE__*/ defineContainer<JSX.IxCardAccordion>(
+    'ix-card-accordion',
+    undefined,
+    ['accordionExpand']
+  );
+
+export const IxCardContent = /*@__PURE__*/ defineContainer<JSX.IxCardContent>(
+  'ix-card-content',
+  undefined
+);
+
+export const IxCardList = /*@__PURE__*/ defineContainer<JSX.IxCardList>(
+  'ix-card-list',
+  undefined,
+  [
+    'label',
+    'collapse',
+    'listStyle',
+    'maxVisibleCards',
+    'showAllCount',
+    'suppressOverflowHandling',
+    'i18nShowAll',
+    'i18nMoreCards',
+    'collapseChanged',
+    'showAllClick',
+    'showMoreCardClick',
+  ]
+);
+
+export const IxCardTitle = /*@__PURE__*/ defineContainer<JSX.IxCardTitle>(
+  'ix-card-title',
+  undefined
+);
+
+export const IxCategoryFilter =
+  /*@__PURE__*/ defineContainer<JSX.IxCategoryFilter>(
+    'ix-category-filter',
+    undefined,
+    [
+      'initialState',
+      'filterState',
+      'placeholder',
+      'categories',
+      'nonSelectableCategories',
+      'suggestions',
+      'icon',
+      'hideIcon',
+      'repeatCategories',
+      'tmpDisableScrollIntoView',
+      'labelCategories',
+      'i18nPlainText',
+      'inputChanged',
+      'filterChanged',
+    ]
+  );
+
+export const IxChip = /*@__PURE__*/ defineContainer<JSX.IxChip>(
+  'ix-chip',
+  undefined,
+  [
+    'variant',
+    'active',
+    'closable',
+    'icon',
+    'background',
+    'color',
+    'outline',
+    'close',
+    'closeChip',
+  ]
+);
+
+export const IxContentHeader =
+  /*@__PURE__*/ defineContainer<JSX.IxContentHeader>(
+    'ix-content-header',
+    undefined,
+    [
+      'variant',
+      'headerTitle',
+      'headerSubtitle',
+      'hasBackButton',
+      'backButtonClick',
+    ]
+  );
+
+export const IxCounterPill = /*@__PURE__*/ defineContainer<JSX.IxCounterPill>(
+  'ix-counter-pill',
+  undefined,
+  ['variant', 'outline', 'background', 'color', 'alignLeft']
+);
+
+export const IxDatePicker = /*@__PURE__*/ defineContainer<JSX.IxDatePicker>(
+  'ix-date-picker',
+  undefined,
+  [
+    'format',
+    'range',
+    'individual',
+    'corners',
+    'from',
+    'to',
+    'minDate',
+    'maxDate',
+    'eventDelimiter',
+    'textSelectDate',
+    'dateChange',
+    'dateRangeChange',
+    'done',
+    'dateSelect',
+  ]
+);
+
+export const IxDatetimePicker =
+  /*@__PURE__*/ defineContainer<JSX.IxDatetimePicker>(
+    'ix-datetime-picker',
+    undefined,
+    [
+      'range',
+      'showHour',
+      'showMinutes',
+      'showSeconds',
+      'minDate',
+      'maxDate',
+      'dateFormat',
+      'timeFormat',
+      'from',
+      'to',
+      'time',
+      'showTimeReference',
+      'eventDelimiter',
+      'timeReference',
+      'textSelectDate',
+      'done',
+      'timeChange',
+      'dateChange',
+      'dateSelect',
+    ]
+  );
+
+export const IxDivider = /*@__PURE__*/ defineContainer<JSX.IxDivider>(
+  'ix-divider',
+  undefined
+);
+
+export const IxDrawer = /*@__PURE__*/ defineContainer<JSX.IxDrawer>(
+  'ix-drawer',
+  undefined,
+  [
+    'show',
+    'closeOnClickOutside',
+    'fullHeight',
+    'minWidth',
+    'maxWidth',
+    'width',
+    'open',
+    'drawerClose',
+  ]
+);
+
+export const IxDropdown = /*@__PURE__*/ defineContainer<JSX.IxDropdown>(
+  'ix-dropdown',
+  undefined,
+  [
+    'show',
+    'trigger',
+    'anchor',
+    'closeBehavior',
+    'placement',
+    'positioningStrategy',
+    'adjustDropdownWidthToReferenceWith',
+    'adjustDropdownWidthToReferenceWidth',
+    'header',
+    'offset',
+    'triggerEvent',
+    'overwriteDropdownStyle',
+    'showChanged',
+  ]
+);
+
+export const IxDropdownButton =
+  /*@__PURE__*/ defineContainer<JSX.IxDropdownButton>(
+    'ix-dropdown-button',
+    undefined,
+    ['variant', 'outline', 'ghost', 'active', 'disabled', 'label', 'icon']
+  );
+
+export const IxDropdownItem = /*@__PURE__*/ defineContainer<JSX.IxDropdownItem>(
+  'ix-dropdown-item',
+  undefined,
+  ['label', 'icon', 'hover', 'disabled', 'checked', 'itemClick']
+);
+
+export const IxDropdownQuickActions =
+  /*@__PURE__*/ defineContainer<JSX.IxDropdownQuickActions>(
+    'ix-dropdown-quick-actions',
+    undefined
+  );
+
+export const IxEmptyState = /*@__PURE__*/ defineContainer<JSX.IxEmptyState>(
+  'ix-empty-state',
+  undefined,
+  ['layout', 'icon', 'header', 'subHeader', 'action', 'actionClick']
+);
+
+export const IxEventList = /*@__PURE__*/ defineContainer<JSX.IxEventList>(
+  'ix-event-list',
+  undefined,
+  ['itemHeight', 'compact', 'animated', 'chevron']
+);
+
+export const IxEventListItem =
+  /*@__PURE__*/ defineContainer<JSX.IxEventListItem>(
+    'ix-event-list-item',
+    undefined,
+    ['color', 'selected', 'disabled', 'chevron', 'opacity', 'itemClick']
+  );
+
+export const IxExpandingSearch =
+  /*@__PURE__*/ defineContainer<JSX.IxExpandingSearch>(
+    'ix-expanding-search',
+    undefined,
+    ['icon', 'placeholder', 'value', 'fullWidth', 'valueChange']
+  );
+
+export const IxFilterChip = /*@__PURE__*/ defineContainer<JSX.IxFilterChip>(
+  'ix-filter-chip',
+  undefined,
+  ['disabled', 'closeClick']
+);
+
+export const IxFlipTile = /*@__PURE__*/ defineContainer<JSX.IxFlipTile>(
+  'ix-flip-tile',
+  undefined,
+  ['state', 'footer', 'height', 'width']
+);
+
+export const IxFlipTileContent =
+  /*@__PURE__*/ defineContainer<JSX.IxFlipTileContent>(
+    'ix-flip-tile-content',
+    undefined
+  );
+
+export const IxGroup = /*@__PURE__*/ defineContainer<JSX.IxGroup>(
+  'ix-group',
+  undefined,
+  [
+    'suppressHeaderSelection',
+    'header',
+    'subHeader',
+    'collapsed',
+    'selected',
+    'index',
+    'expandOnHeaderClick',
+    'selectGroup',
+    'selectItem',
+    'collapsedChanged',
+  ]
+);
+
+export const IxGroupContextMenu =
+  /*@__PURE__*/ defineContainer<JSX.IxGroupContextMenu>(
+    'ix-group-context-menu',
+    undefined
+  );
+
+export const IxGroupDropdownItem =
+  /*@__PURE__*/ defineContainer<JSX.IxGroupDropdownItem>(
+    'ix-group-dropdown-item',
+    undefined,
+    ['label', 'icon']
+  );
+
+export const IxGroupItem = /*@__PURE__*/ defineContainer<JSX.IxGroupItem>(
+  'ix-group-item',
+  undefined,
+  [
+    'icon',
+    'text',
+    'secondaryText',
+    'suppressSelection',
+    'selected',
+    'focusable',
+    'index',
+    'selectedChanged',
+  ]
+);
+
+export const IxIcon = /*@__PURE__*/ defineContainer<JSX.IxIcon>(
+  'ix-icon',
+  undefined,
+  ['size', 'color', 'name', 'src']
+);
+
+export const IxIconButton = /*@__PURE__*/ defineContainer<JSX.IxIconButton>(
+  'ix-icon-button',
+  undefined,
+  [
+    'variant',
+    'outline',
+    'invisible',
+    'ghost',
+    'oval',
+    'icon',
+    'size',
+    'color',
+    'selected',
+    'disabled',
+    'type',
+    'loading',
+  ]
+);
+
+export const IxInputGroup = /*@__PURE__*/ defineContainer<JSX.IxInputGroup>(
+  'ix-input-group',
+  undefined
+);
+
+export const IxKeyValue = /*@__PURE__*/ defineContainer<JSX.IxKeyValue>(
+  'ix-key-value',
+  undefined,
+  ['icon', 'label', 'labelPosition', 'value']
+);
+
+export const IxKeyValueList = /*@__PURE__*/ defineContainer<JSX.IxKeyValueList>(
+  'ix-key-value-list',
+  undefined,
+  ['striped']
+);
+
+export const IxKpi = /*@__PURE__*/ defineContainer<JSX.IxKpi>(
+  'ix-kpi',
+  undefined,
+  ['label', 'value', 'unit', 'state', 'orientation']
+);
+
+export const IxLinkButton = /*@__PURE__*/ defineContainer<JSX.IxLinkButton>(
+  'ix-link-button',
+  undefined,
+  ['disabled', 'url', 'target']
+);
+
+export const IxMapNavigation =
+  /*@__PURE__*/ defineContainer<JSX.IxMapNavigation>(
+    'ix-map-navigation',
+    undefined,
+    [
+      'applicationName',
+      'navigationTitle',
+      'hideContextMenu',
+      'navigationToggled',
+      'contextMenuClick',
+    ]
+  );
+
+export const IxMapNavigationOverlay =
+  /*@__PURE__*/ defineContainer<JSX.IxMapNavigationOverlay>(
+    'ix-map-navigation-overlay',
+    undefined,
+    ['name', 'icon', 'color', 'closeClick']
+  );
+
+export const IxMenu = /*@__PURE__*/ defineContainer<JSX.IxMenu>(
+  'ix-menu',
+  undefined,
+  [
+    'showSettings',
+    'showAbout',
+    'enableToggleTheme',
+    'enableSettings',
+    'enableMapExpand',
+    'applicationName',
+    'applicationDescription',
+    'maxVisibleMenuItems',
+    'i18nExpandSidebar',
+    'expand',
+    'pinned',
+    'forceLayout',
+    'supportedModes',
+    'i18nLegal',
+    'i18nSettings',
+    'i18nToggleTheme',
+    'i18nExpand',
+    'i18nCollapse',
+    'expandChange',
+    'mapExpandChange',
+  ]
+);
+
+export const IxMenuAbout = /*@__PURE__*/ defineContainer<JSX.IxMenuAbout>(
+  'ix-menu-about',
+  undefined,
+  ['activeTabLabel', 'label', 'show', 'close']
+);
+
+export const IxMenuAboutItem =
+  /*@__PURE__*/ defineContainer<JSX.IxMenuAboutItem>(
+    'ix-menu-about-item',
+    undefined,
+    ['label']
+  );
+
+export const IxMenuAboutNews =
+  /*@__PURE__*/ defineContainer<JSX.IxMenuAboutNews>(
+    'ix-menu-about-news',
+    undefined,
+    [
+      'show',
+      'label',
+      'i18nShowMore',
+      'aboutItemLabel',
+      'offsetBottom',
+      'expanded',
+      'showMore',
+      'closePopover',
+    ]
+  );
+
+export const IxMenuAvatar = /*@__PURE__*/ defineContainer<JSX.IxMenuAvatar>(
+  'ix-menu-avatar',
+  undefined,
+  ['top', 'bottom', 'image', 'initials', 'i18nLogout', 'logoutClick']
+);
+
+export const IxMenuAvatarItem =
+  /*@__PURE__*/ defineContainer<JSX.IxMenuAvatarItem>(
+    'ix-menu-avatar-item',
+    undefined,
+    ['icon', 'label', 'itemClick']
+  );
+
+export const IxMenuCategory = /*@__PURE__*/ defineContainer<JSX.IxMenuCategory>(
+  'ix-menu-category',
+  undefined,
+  ['label', 'icon', 'notifications']
+);
+
+export const IxMenuItem = /*@__PURE__*/ defineContainer<JSX.IxMenuItem>(
+  'ix-menu-item',
+  undefined,
+  ['home', 'bottom', 'tabIcon', 'icon', 'notifications', 'active', 'disabled']
+);
+
+export const IxMenuSettings = /*@__PURE__*/ defineContainer<JSX.IxMenuSettings>(
+  'ix-menu-settings',
+  undefined,
+  ['activeTabLabel', 'label', 'show', 'close']
+);
+
+export const IxMenuSettingsItem =
+  /*@__PURE__*/ defineContainer<JSX.IxMenuSettingsItem>(
+    'ix-menu-settings-item',
+    undefined,
+    ['label']
+  );
+
+export const IxMessageBar = /*@__PURE__*/ defineContainer<JSX.IxMessageBar>(
+  'ix-message-bar',
+  undefined,
+  ['type', 'dismissible', 'closedChange']
+);
+
+export const IxModal = /*@__PURE__*/ defineContainer<JSX.IxModal>(
+  'ix-modal',
+  undefined,
+  [
+    'animation',
+    'ariaDescribedBy',
+    'ariaLabelledBy',
+    'backdrop',
+    'backdropClass',
+    'beforeDismiss',
+    'centered',
+    'content',
+    'keyboard',
+    'icon',
+    'iconColor',
+    'modalDialogClass',
+    'scrollable',
+    'size',
+    'headerTitle',
+    'windowClass',
+    'closed',
+    'dismissed',
+  ]
+);
+
+export const IxModalContainer =
+  /*@__PURE__*/ defineContainer<JSX.IxModalContainer>(
+    'ix-modal-container',
+    undefined
+  );
+
+export const IxModalExample = /*@__PURE__*/ defineContainer<JSX.IxModalExample>(
+  'ix-modal-example',
+  undefined
+);
+
+export const IxPagination = /*@__PURE__*/ defineContainer<JSX.IxPagination>(
+  'ix-pagination',
+  undefined,
+  [
+    'advanced',
+    'itemCount',
+    'showItemCount',
+    'count',
+    'selectedPage',
+    'i18nPage',
+    'i18nOf',
+    'i18nItems',
+    'pageSelected',
+    'itemCountChanged',
+  ]
+);
+
+export const IxPill = /*@__PURE__*/ defineContainer<JSX.IxPill>(
+  'ix-pill',
+  undefined,
+  ['variant', 'outline', 'icon', 'background', 'color', 'alignLeft']
+);
+
+export const IxPushCard = /*@__PURE__*/ defineContainer<JSX.IxPushCard>(
+  'ix-push-card',
+  undefined,
+  ['icon', 'notification', 'heading', 'subheading', 'variant']
+);
+
+export const IxSelect = /*@__PURE__*/ defineContainer<JSX.IxSelect>(
+  'ix-select',
+  undefined,
+  [
+    'selectedIndices',
+    'allowClear',
+    'mode',
+    'editable',
+    'disabled',
+    'readonly',
+    'i18nPlaceholder',
+    'i18nPlaceholderEditable',
+    'i18nSelectListHeader',
+    'i18nNoMatches',
+    'hideListHeader',
+    'itemSelectionChange',
+    'addItem',
+  ]
+);
+
+export const IxSelectItem = /*@__PURE__*/ defineContainer<JSX.IxSelectItem>(
+  'ix-select-item',
+  undefined,
+  ['label', 'value', 'selected', 'hover', 'itemClick']
+);
+
+export const IxSpinner = /*@__PURE__*/ defineContainer<JSX.IxSpinner>(
+  'ix-spinner',
+  undefined,
+  ['variant', 'size', 'hideTrack']
+);
+
+export const IxSplitButton = /*@__PURE__*/ defineContainer<JSX.IxSplitButton>(
+  'ix-split-button',
+  undefined,
+  [
+    'variant',
+    'outline',
+    'ghost',
+    'label',
+    'icon',
+    'splitIcon',
+    'disabled',
+    'placement',
+    'buttonClick',
+  ]
+);
+
+export const IxSplitButtonItem =
+  /*@__PURE__*/ defineContainer<JSX.IxSplitButtonItem>(
+    'ix-split-button-item',
+    undefined,
+    ['icon', 'label', 'itemClick']
+  );
+
+export const IxTabItem = /*@__PURE__*/ defineContainer<JSX.IxTabItem>(
+  'ix-tab-item',
+  undefined,
+  [
+    'selected',
+    'disabled',
+    'small',
+    'icon',
+    'rounded',
+    'counter',
+    'layout',
+    'placement',
+  ]
+);
+
+export const IxTabs = /*@__PURE__*/ defineContainer<JSX.IxTabs>(
+  'ix-tabs',
+  undefined,
+  ['small', 'rounded', 'selected', 'layout', 'placement']
+);
+
+export const IxTile = /*@__PURE__*/ defineContainer<JSX.IxTile>(
+  'ix-tile',
+  undefined,
+  ['size']
+);
+
+export const IxTimePicker = /*@__PURE__*/ defineContainer<JSX.IxTimePicker>(
+  'ix-time-picker',
+  undefined,
+  [
+    'format',
+    'corners',
+    'individual',
+    'showHour',
+    'showMinutes',
+    'showSeconds',
+    'time',
+    'showTimeReference',
+    'timeReference',
+    'textSelectTime',
+    'done',
+    'timeChange',
+  ]
+);
+
+export const IxToast = /*@__PURE__*/ defineContainer<JSX.IxToast>(
+  'ix-toast',
+  undefined,
+  [
+    'type',
+    'toastTitle',
+    'autoCloseDelay',
+    'autoClose',
+    'icon',
+    'iconColor',
+    'closeToast',
+  ]
+);
+
+export const IxToastContainer =
+  /*@__PURE__*/ defineContainer<JSX.IxToastContainer>(
+    'ix-toast-container',
+    undefined,
+    ['containerId', 'containerClass', 'position']
+  );
+
+export const IxToggle = /*@__PURE__*/ defineContainer<JSX.IxToggle>(
+  'ix-toggle',
+  undefined,
+  [
+    'checked',
+    'disabled',
+    'indeterminate',
+    'color',
+    'textOn',
+    'textOff',
+    'textIndeterminate',
+    'hideText',
+    'checkedChange',
+  ]
+);
+
+export const IxTooltip = /*@__PURE__*/ defineContainer<JSX.IxTooltip>(
+  'ix-tooltip',
+  undefined,
+  ['for', 'titleContent', 'interactive', 'placement']
+);
+
+export const IxTree = /*@__PURE__*/ defineContainer<JSX.IxTree>(
+  'ix-tree',
+  undefined,
+  [
+    'root',
+    'model',
+    'renderItem',
+    'context',
+    'contextChange',
+    'nodeToggled',
+    'nodeClicked',
+    'nodeRemoved',
+  ]
+);
+
+export const IxTreeItem = /*@__PURE__*/ defineContainer<JSX.IxTreeItem>(
+  'ix-tree-item',
+  undefined,
+  ['text', 'hasChildren', 'context', 'toggle', 'itemClick']
+);
+
+export const IxUpload = /*@__PURE__*/ defineContainer<JSX.IxUpload>(
+  'ix-upload',
+  undefined,
+  [
+    'accept',
+    'multiple',
+    'multiline',
+    'disabled',
+    'state',
+    'selectFileText',
+    'loadingText',
+    'uploadFailedText',
+    'uploadSuccessText',
+    'i18nUploadFile',
+    'i18nUploadDisabled',
+    'filesChanged',
+  ]
+);
+
+export const IxValidationTooltip =
+  /*@__PURE__*/ defineContainer<JSX.IxValidationTooltip>(
+    'ix-validation-tooltip',
+    undefined,
+    ['message', 'placement']
+  );
+
+export const IxWorkflowStep = /*@__PURE__*/ defineContainer<JSX.IxWorkflowStep>(
+  'ix-workflow-step',
+  undefined,
+  [
+    'vertical',
+    'disabled',
+    'status',
+    'clickable',
+    'selected',
+    'position',
+    'selectedChanged',
+  ]
+);
+
+export const IxWorkflowSteps =
+  /*@__PURE__*/ defineContainer<JSX.IxWorkflowSteps>(
+    'ix-workflow-steps',
+    undefined,
+    ['vertical', 'linear', 'clickable', 'selectedIndex', 'stepSelected']
+  );