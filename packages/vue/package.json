--- conflicted
+++ resolved
@@ -27,26 +27,15 @@
     "@siemens/ix": "~2.3.0"
   },
   "devDependencies": {
-<<<<<<< HEAD
-    "@rollup/plugin-typescript": "^8.4.0",
-=======
     "rimraf": "^3.0.2",
     "vue": "^3.2.45",
->>>>>>> a281b76c
     "@siemens/ix": "workspace:*",
     "@typescript-eslint/eslint-plugin": "^5.45.0",
     "@typescript-eslint/parser": "^5.45.0",
     "eslint": "~8.21.0",
     "eslint-config-ix": "workspace:*",
     "eslint-plugin-vue": "^9.9.0",
-<<<<<<< HEAD
-    "rimraf": "^3.0.2",
-    "rollup": "^4.18.0",
-    "typescript": "^5.4.5",
-    "vue": "^3.2.45"
-=======
     "typescript": "^4.5.4"
->>>>>>> a281b76c
   },
   "peerDependencies": {
     "@siemens/ix-icons": "^2.0.0",
