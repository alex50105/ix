--- conflicted
+++ resolved
@@ -10,12 +10,5 @@
 <script setup lang="ts"></script>
 
 <template>
-<<<<<<< HEAD
-  <textarea
-    placeholder="Enter text here"
-    disabled
-  ></textarea>
-=======
   <textarea placeholder="Enter text here" disabled>Some example text</textarea>
->>>>>>> c8b2d3ca
 </template>