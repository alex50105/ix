--- conflicted
+++ resolved
@@ -15,16 +15,8 @@
     "@siemens/ix-echarts": "workspace:*",
     "@siemens/ix-icons": "^2.0.0",
     "@siemens/ix-vue": "workspace:*",
-<<<<<<< HEAD
     "@vuelidate/core": "^2.0.3",
     "@vuelidate/validators": "^2.0.4",
-    "ag-grid-community": "^30.2.0",
-    "ag-grid-vue3": "^30.1.0",
-    "echarts": "^5.4.1",
-    "example-styles": "workspace:*",
-    "vue": "^3.2.45",
-    "vue-echarts": "~6.6.9",
-=======
     "ag-grid-community": "^30.2.0",
     "ag-grid-vue3": "^30.1.0",
     "echarts": "^5.4.1",
@@ -32,8 +24,6 @@
     "example-styles": "workspace:*",
     "vue": "^3.2.45",
     "vue-echarts": "~6.6.9",
-    "vue-hooks-form": "^0.3.0",
->>>>>>> a5d718f0
     "web-vitals": "^2.1.4"
   },
   "devDependencies": {
