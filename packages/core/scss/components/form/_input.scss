--- conflicted
+++ resolved
@@ -38,33 +38,19 @@
     color: var(--theme-input-hint--color);
   }
 
-<<<<<<< HEAD
-  &:not(.readonly):not([readonly]):not([readOnly]):not(:read-only).hover,
-  &:not(.readonly):not([readonly]):not([readOnly]):not(:read-only):hover {
-    border-color: var(--theme-input--border-color--hover) !important;
-    background-color: var(--theme-input--background--hover);
-  }
-
-  &:not(.readonly):not([readonly]):not([readOnly]):not(:read-only).focus,
-  &:not(.readonly):not([readonly]):not([readOnly]):not(:read-only):focus {
-    outline: 1px solid var(--theme-color-focus-bdr);
-    outline-offset: var(--theme-input--focus--outline-offset);
-    border-color: var(--theme-input--border-color--focus) !important;
-=======
   &.hover, &:hover {
-    &:not(.read-only, .disabled, [readonly], [disabled]) {
+    &:not(.readonly, .read-only, .disabled, [readonly], [readOnly], [disabled], :read-only) {
       border-color: var(--theme-input--border-color--hover) !important;
       background-color: var(--theme-input--background--hover);
     }
   }
 
   &.focus, &:focus {
-    &:not(.read-only, .disabled, [readonly], [disabled]) {
+    &:not(.readonly, .read-only, .disabled, [readonly], [readOnly], [disabled], :read-only) {
       outline: 1px solid var(--theme-color-focus-bdr);
       outline-offset: var(--theme-input--focus--outline-offset);
       border-color: var(--theme-input--border-color--focus) !important;
     }
->>>>>>> 665469fc
   }
 
   @if $feature-read-only == true {
@@ -100,6 +86,7 @@
 }
 
 @mixin element-textarea {
+  height: 3.25rem;
   padding: 0.375rem 1.25rem 0.375rem 0.5rem;
 }
 
