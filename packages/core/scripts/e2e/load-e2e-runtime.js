--- conflicted
+++ resolved
@@ -19,16 +19,6 @@
   ix.setAttribute('nomodule', '');
   ix.setAttribute('src', 'http://127.0.0.1:8080/www/build/siemens-ix.js');
 
-<<<<<<< HEAD
-=======
-  const bootstrapStyling = document.createElement('link');
-  bootstrapStyling.setAttribute('rel', 'stylesheet');
-  bootstrapStyling.setAttribute(
-    'href',
-    'http://127.0.0.1:8080/www/build/bootstrap/dist/css/bootstrap.css'
-  );
-
->>>>>>> 0b41424d
   const ixStyling = document.createElement('link');
   ixStyling.setAttribute('rel', 'stylesheet');
   ixStyling.setAttribute(
@@ -36,8 +26,7 @@
     'http://127.0.0.1:8080/www/build/siemens-ix.css'
   );
 
-<<<<<<< HEAD
-  var ixIcons = document.createElement('script');
+  const ixIcons = document.createElement('script');
   ixIcons.setAttribute('type', 'module');
   ixIcons.innerHTML =
     'import { defineCustomElements } from "/www/node_modules/@siemens/ix-icons/loader/index.es2017.js"; defineCustomElements();';
@@ -57,47 +46,6 @@
       }
   `;
 
-=======
-  const ixBrandStyle = document.createElement('link');
-  ixBrandStyle.setAttribute('rel', 'stylesheet');
-  ixBrandStyle.setAttribute(
-    'href',
-    'http://127.0.0.1:8080/www/build/ix-brand-theme/ix-brand-theme.css'
-  );
-
-  const ixBrandEsm = document.createElement('script');
-  ixBrandEsm.setAttribute('type', 'module');
-  ixBrandEsm.setAttribute(
-    'src',
-    'http://127.0.0.1:8080/www/build/ix-brand-theme/ix-brand-theme.esm.js'
-  );
-
-  const ixBrand = document.createElement('script');
-  ixBrand.setAttribute('nomodule', '');
-  ixBrand.setAttribute(
-    'src',
-    'http://127.0.0.1:8080/www/build/ix-brand-theme/ix-brand-theme.js'
-  );
-
-  const ixIcons = document.createElement('link');
-  ixIcons.setAttribute('rel', 'stylesheet');
-  ixIcons.setAttribute(
-    'href',
-    'http://127.0.0.1:8080/www/build/ix-icons/css/ix-icons.css'
-  );
-
-  const fullBodyStyles = document.createElement('style');
-  fullBodyStyles.innerHTML = `
-      html, body {
-        margin: 0px;
-        padding: 0px;
-        width: 100vw;
-        height: 100vh;
-      }
-  `;
-
-  document.getElementsByTagName('head')[0].appendChild(bootstrapStyling);
->>>>>>> 0b41424d
   document.getElementsByTagName('head')[0].appendChild(ixEsm);
   document.getElementsByTagName('head')[0].appendChild(ix);
   document.getElementsByTagName('head')[0].appendChild(ixStyling);
