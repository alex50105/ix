--- conflicted
+++ resolved
@@ -20,12 +20,8 @@
     },
     // Strict check uncomment to check for strict
     // "strictNullChecks": true,
-<<<<<<< HEAD
     // "strictPropertyInitialization": true
-=======
-    // "strictPropertyInitialization": true,
     // "noImplicitAny": true,
->>>>>>> d3c28e2c
   },
   "include": ["src"],
   "exclude": ["node_modules"]
