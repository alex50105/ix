--- conflicted
+++ resolved
@@ -5,11 +5,7 @@
   },
   "extends": [
     /* "plugin:@typescript-eslint/recommended", */ "plugin:@stencil-community/recommended",
-<<<<<<< HEAD
-    "ix"
-=======
     "eslint-config-ix/index.js"
->>>>>>> 1a13a460
   ],
   "rules": {
     "@stencil-community/async-methods": 0,
