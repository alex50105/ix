--- conflicted
+++ resolved
@@ -6,15 +6,9 @@
  * This source code is licensed under the MIT license found in the
  * LICENSE file in the root directory of this source tree.
  */
-<<<<<<< HEAD
-import { expect } from '@playwright/test';
+import { expect, Page } from '@playwright/test';
 import { regressionTest } from '@utils/test';
-import { ModalInstance, showModal } from './../../utils/modal';
-=======
-import { expect, Page } from '@playwright/test';
-import { test } from '@utils/test';
 import { dismissModal, ModalInstance, showModal } from './../../utils/modal';
->>>>>>> 77f76feb
 
 declare global {
   interface Window {
@@ -24,13 +18,7 @@
   }
 }
 
-<<<<<<< HEAD
-regressionTest('closes on Escape key down', async ({ mount, page }) => {
-  await mount(``);
-
-=======
 async function setupModalEnvironment(page: Page) {
->>>>>>> 77f76feb
   await page.evaluate(() => {
     return new Promise<void>((resolve) => {
       const script = document.createElement('script');
@@ -64,7 +52,7 @@
   });
 }
 
-test('closes on Escape key down', async ({ mount, page }) => {
+regressionTest('closes on Escape key down', async ({ mount, page }) => {
   await mount(``);
   await setupModalEnvironment(page);
   await page.waitForTimeout(1000);
@@ -95,39 +83,8 @@
       <ix-button>Some background noise</ix-button>
     `);
 
-<<<<<<< HEAD
-      await page.evaluate(() => {
-        return new Promise<void>((resolve) => {
-          const script = document.createElement('script');
-          script.type = 'module';
-          script.innerHTML = `
-          import * as ix from 'http://127.0.0.1:8080/www/build/index.esm.js';
-          window.showModal = ix.showModal;
-        `;
-
-          document.getElementById('mount').appendChild(script);
-
-          function createModalExample() {
-            const el = document.createElement('DIV');
-            el.style.display = 'contents';
-            el.innerHTML = `<ix-toggle id="toggle"></ix-toggle>`;
-            return el;
-          }
-
-          setTimeout(() => {
-            window.showModal({
-              content: createModalExample(),
-              closeOnBackdropClick: true,
-            });
-
-            resolve();
-          }, 2000);
-        });
-      });
-=======
-    await setupModalEnvironment(page);
-    await createToggleExample(page);
->>>>>>> 77f76feb
+      await setupModalEnvironment(page);
+      await createToggleExample(page);
 
       // needed to skip fade out / in animation
       await page.waitForTimeout(500);
@@ -150,39 +107,8 @@
       <ix-button>Some background noise</ix-button>
     `);
 
-<<<<<<< HEAD
-      await page.evaluate(() => {
-        return new Promise<void>((resolve) => {
-          const script = document.createElement('script');
-          script.type = 'module';
-          script.innerHTML = `
-          import * as ix from 'http://127.0.0.1:8080/www/build/index.esm.js';
-          window.showModal = ix.showModal;
-        `;
-
-          document.getElementById('mount').appendChild(script);
-
-          function createModalExample() {
-            const el = document.createElement('DIV');
-            el.style.display = 'contents';
-            el.innerHTML = `<ix-toggle id="toggle"></ix-toggle>`;
-            return el;
-          }
-
-          setTimeout(() => {
-            window.showModal({
-              content: createModalExample(),
-              closeOnBackdropClick: true,
-            });
-
-            resolve();
-          }, 2000);
-        });
-      });
-=======
-    await setupModalEnvironment(page);
-    await createToggleExample(page);
->>>>>>> 77f76feb
+      await setupModalEnvironment(page);
+      await createToggleExample(page);
 
       // needed to skip fade out / in animation
       await page.waitForTimeout(500);
@@ -239,7 +165,7 @@
   expect(await page.evaluate(() => window.__counter)).toBe(1);
 });
 
-test('button receives focus on load', async ({ mount, page }) => {
+regressionTest('button receives focus on load', async ({ mount, page }) => {
   await mount('');
   await setupModalEnvironment(page);
   await page.waitForTimeout(100);
