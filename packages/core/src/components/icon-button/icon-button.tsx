/*
 * SPDX-FileCopyrightText: 2023 Siemens AG
 *
 * SPDX-License-Identifier: MIT
 *
 * This source code is licensed under the MIT license found in the
 * LICENSE file in the root directory of this source tree.
 */

import { Component, Element, h, Host, Prop } from '@stencil/core';
import { getButtonClasses } from '../button/base-button';
import { Button, ButtonVariant } from '../button/button';

export type IconButtonVariant = ButtonVariant;

@Component({
  tag: 'ix-icon-button',
  styleUrl: 'icon-button.scss',
  shadow: true,
})
export class IconButton implements Button {
  @Element() hostElement: HTMLIxIconButtonElement;

  /**
   * Variant of button
   */
  @Prop() variant: IconButtonVariant = 'Secondary';

  /**
   * Button outline
   */
  @Prop() outline: boolean;

  /**
   * Button invisible
   *
   * @deprecated Use ghost property
   */
  @Prop() invisible: boolean;

  /**
   * Button invisible
   */
  @Prop() ghost: boolean;

  /**
   * Button in oval shape
   */
  @Prop() oval: boolean;

  /**
   * Button icon
   */
  @Prop() icon: string;

  /**
   * Size of icon in button
   */
  @Prop() size: '32' | '24' | '16' | '12' = '24';

  /**
   * Color of icon in  button
   */
  @Prop() color: string;

  /**
   * Selected state only working with outline or invisible
   */
  @Prop() selected = false;

  /**
   * Disabled
   */
  @Prop() disabled = false;

  /**
   * Type of the button
   */
  @Prop() type: 'button' | 'submit' = 'button';

<<<<<<< HEAD
  dispatchFormEvents() {
    if (this.type === 'submit') {
      const form = this.hostElement.closest('form');

      if (form) {
        form.dispatchEvent(new Event('submit'));
      }
=======
  /**
   * Temp. workaround until stencil issue is fixed (https://github.com/ionic-team/stencil/issues/2284)
   */
  submitButtonElement: HTMLButtonElement;

  componentDidLoad() {
    if (this.type === 'submit') {
      const submitButton = document.createElement('button');
      submitButton.style.display = 'none';
      submitButton.type = 'submit';
      submitButton.tabIndex = -1;
      this.hostElement.appendChild(submitButton);

      this.submitButtonElement = submitButton;
    }
  }

  dispatchFormEvents() {
    if (this.type === 'submit' && this.submitButtonElement) {
      this.submitButtonElement.click();
>>>>>>> febb1b86
    }
  }

  private getIconSizeClass() {
    return {
      'btn-icon-12': this.size === '12',
      'btn-icon-16': this.size === '16',
      'btn-icon-32': this.size === '32' || this.size === '24' || !this.size,
    };
  }

  private getIconButtonClasses() {
    return {
      ...getButtonClasses(
        this.variant,
        this.outline,
        this.ghost || this.invisible,
        true,
        this.oval,
        this.selected,
        this.disabled
      ),
      'icon-button': true,
      ...this.getIconSizeClass(),
    };
  }

  render() {
    return (
      <Host class={{ ...this.getIconSizeClass(), disabled: this.disabled }}>
        <button
          class={this.getIconButtonClasses()}
          type={this.type}
          onClick={() => this.dispatchFormEvents()}
        >
          <ix-icon size={this.size} name={this.icon} color={this.color} />
          <div style={{ display: 'none' }}>
            <slot></slot>
          </div>
        </button>
      </Host>
    );
  }
}<|MERGE_RESOLUTION|>--- conflicted
+++ resolved
@@ -78,15 +78,6 @@
    */
   @Prop() type: 'button' | 'submit' = 'button';
 
-<<<<<<< HEAD
-  dispatchFormEvents() {
-    if (this.type === 'submit') {
-      const form = this.hostElement.closest('form');
-
-      if (form) {
-        form.dispatchEvent(new Event('submit'));
-      }
-=======
   /**
    * Temp. workaround until stencil issue is fixed (https://github.com/ionic-team/stencil/issues/2284)
    */
@@ -107,7 +98,6 @@
   dispatchFormEvents() {
     if (this.type === 'submit' && this.submitButtonElement) {
       this.submitButtonElement.click();
->>>>>>> febb1b86
     }
   }
 
