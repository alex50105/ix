/*
 * SPDX-FileCopyrightText: 2023 Siemens AG
 *
 * SPDX-License-Identifier: MIT
 *
 * This source code is licensed under the MIT license found in the
 * LICENSE file in the root directory of this source tree.
 */
/*
 * SPDX-FileCopyrightText: 2023 Siemens AG
 *
 * SPDX-License-Identifier: MIT
 *
 * This source code is licensed under the MIT license found in the
 * LICENSE file in the root directory of this source tree.
 */
import { expect } from '@playwright/test';
<<<<<<< HEAD
import { regressionTest } from '@utils/test';
=======
import { getFormValue, preventFormSubmission, test } from '@utils/test';
>>>>>>> 4c969b5f

regressionTest('renders', async ({ mount, page }) => {
  await mount(`<ix-toggle></ix-toggle>`);
  const drawer = page.locator('ix-toggle');
  await expect(drawer).toHaveClass(/hydrated/);
  await expect(drawer).toBeVisible();
});

regressionTest('should toggle', async ({ mount, page }) => {
  await mount(`<ix-toggle></ix-toggle>`);
  const toggle = page.locator('ix-toggle');
  await expect(toggle).toHaveClass(/hydrated/);
  await toggle.click();

  const input = toggle.locator('input');
  await expect(input).toBeChecked();
});

regressionTest('should not toggle if disabled', async ({ mount, page }) => {
  await mount(`<ix-toggle disabled></ix-toggle>`);
  const toggle = page.locator('ix-toggle');
  await expect(toggle).toHaveClass(/hydrated/);
  await toggle.click({
    force: true,
  });

  const input = toggle.locator('input');
  await expect(input).not.toBeChecked();
});

regressionTest(
  'should be toggled ON after indeterminate',
  async ({ mount, page }) => {
    await mount(`<ix-toggle indeterminate></ix-toggle>`);
    const toggle = page.locator('ix-toggle');
    await expect(toggle).toHaveClass(/hydrated/);
    const input = toggle.locator('input');
    await expect(input).not.toBeChecked();

    await toggle.click();

<<<<<<< HEAD
    await expect(input).toBeChecked();
  }
);
=======
  await expect(input).toBeChecked();
});

test(`form-ready`, async ({ mount, page }) => {
  await mount(`<form><ix-toggle name="my-field-name"></ix-toggle></form>`);

  const formElement = page.locator('form');
  preventFormSubmission(formElement);
  await page.locator('ix-toggle').click();

  const formData = await getFormValue(formElement, 'my-field-name', page);
  expect(formData).toBe('on');
});

test(`form-ready with value`, async ({ mount, page }) => {
  await mount(
    `<form><ix-toggle name="my-field-name" value="custom-value"></ix-toggle></form>`
  );

  const formElement = page.locator('form');
  preventFormSubmission(formElement);
  await page.locator('ix-toggle').click();

  const formData = await getFormValue(formElement, 'my-field-name', page);
  expect(formData).toBe('custom-value');
});

test(`form-ready default active`, async ({ mount, page }) => {
  await mount(
    `<form><ix-toggle name="my-field-name" checked></ix-toggle></form>`
  );

  const formElement = page.locator('form');
  preventFormSubmission(formElement);
  const formData = await getFormValue(formElement, 'my-field-name', page);
  expect(formData).toBe('on');
});
>>>>>>> 4c969b5f
<|MERGE_RESOLUTION|>--- conflicted
+++ resolved
@@ -15,11 +15,11 @@
  * LICENSE file in the root directory of this source tree.
  */
 import { expect } from '@playwright/test';
-<<<<<<< HEAD
-import { regressionTest } from '@utils/test';
-=======
-import { getFormValue, preventFormSubmission, test } from '@utils/test';
->>>>>>> 4c969b5f
+import {
+  getFormValue,
+  preventFormSubmission,
+  regressionTest,
+} from '@utils/test';
 
 regressionTest('renders', async ({ mount, page }) => {
   await mount(`<ix-toggle></ix-toggle>`);
@@ -61,15 +61,11 @@
 
     await toggle.click();
 
-<<<<<<< HEAD
     await expect(input).toBeChecked();
   }
 );
-=======
-  await expect(input).toBeChecked();
-});
 
-test(`form-ready`, async ({ mount, page }) => {
+regressionTest(`form-ready`, async ({ mount, page }) => {
   await mount(`<form><ix-toggle name="my-field-name"></ix-toggle></form>`);
 
   const formElement = page.locator('form');
@@ -80,7 +76,7 @@
   expect(formData).toBe('on');
 });
 
-test(`form-ready with value`, async ({ mount, page }) => {
+regressionTest(`form-ready with value`, async ({ mount, page }) => {
   await mount(
     `<form><ix-toggle name="my-field-name" value="custom-value"></ix-toggle></form>`
   );
@@ -93,7 +89,7 @@
   expect(formData).toBe('custom-value');
 });
 
-test(`form-ready default active`, async ({ mount, page }) => {
+regressionTest(`form-ready default active`, async ({ mount, page }) => {
   await mount(
     `<form><ix-toggle name="my-field-name" checked></ix-toggle></form>`
   );
@@ -102,5 +98,4 @@
   preventFormSubmission(formElement);
   const formData = await getFormValue(formElement, 'my-field-name', page);
   expect(formData).toBe('on');
-});
->>>>>>> 4c969b5f
+});