--- conflicted
+++ resolved
@@ -21,18 +21,14 @@
   Watch,
 } from '@stencil/core';
 import { DateTimeCardCorners } from '../date-time-card/date-time-card';
-
 import { DateTime, Info } from 'luxon';
 import { OnListener } from '../utils/listener';
-<<<<<<< HEAD
 import {
   iconChevronLeft,
   iconChevronRight,
   iconSingleCheck,
 } from '@siemens/ix-icons/icons';
-=======
 import { makeRef } from '../utils/make-ref';
->>>>>>> 1a13a460
 
 export type DateChangeEvent = {
   from: string;
