/*
 * SPDX-FileCopyrightText: 2023 Siemens AG
 *
 * SPDX-License-Identifier: MIT
 *
 * This source code is licensed under the MIT license found in the
 * LICENSE file in the root directory of this source tree.
 */

import {
  Component,
  Element,
  Event,
  EventEmitter,
  Fragment,
  h,
  Host,
  Method,
  Prop,
  State,
  Watch,
} from '@stencil/core';
import { DateTimeCardCorners } from '../date-time-card/date-time-card';

import { DateTime, Info } from 'luxon';
import { OnListener } from '../utils/listener';

export type DateChangeEvent = {
  from: string;
  to: string;
};

export type DateTimeCorners = DateTimeCardCorners;

interface CalendarWeek {
  weekNumber: number;
  dayNumbers: number[];
}

@Component({
  tag: 'ix-date-picker',
  styleUrl: 'date-picker.scss',
  shadow: true,
})
export class DatePicker {
  @Element() hostElement: HTMLIxDatePickerElement;

  /**
   * Date format string.
   * See {@link "https://moment.github.io/luxon/#/formatting?id=table-of-tokens"} for all available tokens.
   */
  @Prop() format: string = 'yyyy/LL/dd';

  /**
   * If true a date-range can be selected (from/to).
   */
  @Prop() range: boolean = true;

  /**
   * Corner style
   */
  @Prop() corners: DateTimeCardCorners = 'rounded';

  /**
   * The selected starting date. If the date-picker-rework is not in range mode this is the selected date.
   * Format has to match the `format` property.
   *
   * @since 1.1.0
   */
  @Prop() from: string | undefined;

  @Watch('from')
  watchFromPropHandler(newValue: string) {
    this.currFromDate = newValue
      ? DateTime.fromFormat(newValue, this.format)
      : undefined;

    if (this.currFromDate?.isValid) {
      this.selectedYear = this.currFromDate.year;
      this.selectedMonth = this.currFromDate.month - 1;
    }
  }

  /**
   * The selected end date. If the the date-picker-rework is not in range mode this property has no impact.
   * Format has to match the `format` property.
   *
   * @since 1.1.0
   */
  @Prop() to: string | undefined;

  @Watch('to')
  watchToPropHandler(newValue: string) {
    this.currToDate = newValue
      ? DateTime.fromFormat(newValue, this.format)
      : undefined;

    if (this.currToDate?.isValid) {
      this.selectedYear = this.currToDate.year;
      this.selectedMonth = this.currToDate.month - 1;
    }
  }

  /**
   * The earliest date that can be selected by the date picker.
   * If not set there will be no restriction.
   *
   * @since 1.1.0
   */
  @Prop() minDate: string;

  /**
   * The latest date that can be selected by the date picker.
   * If not set there will be no restriction.
   *
   * @since 1.1.0
   */
  @Prop() maxDate: string;

  /**
   * Text of the button that confirms date selection.
   *
   * @since 1.1.0
   */
  @Prop() textSelectDate = 'Done';

  /**
   * The index of which day to start the week on, based on the Locale#weekdays array.
   * E.g. if the locale is en-us, weekStartIndex = 1 results in starting the week on monday.
   *
<<<<<<< HEAD
   * @since 2.0.0
   */
  @Prop() weekStartIndex = 0;

  /**
   * Format of time string
   * See {@link "https://moment.github.io/luxon/#/formatting?id=table-of-tokens"} for all available tokens.
   */
  @Prop() locale: string = undefined;
  @Watch('locale')
  onLocaleChange() {
    this.setTranslations();
  }
=======
   * @since 1.1.0
   * @deprecated since 2.1.0. Use `i18nDone`
   */
  @Prop() textSelectDate: string;

  /**
   * Text of date select button
   *
   * @since 2.1.0
   */
  @Prop({ attribute: 'i18n-done' }) i18nDone = 'Done';
>>>>>>> 9295b4be

  /**
   * @deprecated Not supported since 2.0.0.
   */
  @Prop() individual: boolean = true;

  /**
   * Default behavior of the done event is to join the two events (date and time) into one combined string output.
   * This combination can be configured over the delimiter
   *
   * @since 1.1.0
   * @deprecated Not used anymore see `this.dateChange`
   */
  @Prop() eventDelimiter = ' - ';

  /** @internal */
  @Prop() standaloneAppearance = true;

  /** @internal */
  @Prop() today = DateTime.now().toISO();

  /**
   * Triggers if the date selection changes.
   * Note: Since 2.0.0 `dateChange` does not dispatch detail property as `string`
   *
   * @since 2.0.0
   */
  @Event() dateChange: EventEmitter<DateChangeEvent>;

  /**
   * Triggers if the date selection changes.
   * Only triggered if date-picker-rework is in range mode.
   *
   * @since 2.0.0
   */
  @Event() dateRangeChange: EventEmitter<DateChangeEvent>;

  /**
   * Date selection confirmed via button action
   *
   * @since 1.1.0
   */
  @Event() dateSelect: EventEmitter<DateChangeEvent>;

  /**
   * Date selection confirmed via button action
   *
   * @deprecated NOT getting dispatched after 2.0.0. Use `dateSelect`.
   */
  @Event() done: EventEmitter<string>;

  /**
   * Get the currently selected date-range.
   */
  @Method()
  async getCurrentDate() {
    const _from = this.currFromDate?.isValid
      ? this.currFromDate?.toFormat(this.format)
      : undefined;
    const _to = this.currToDate?.isValid
      ? this.currToDate?.toFormat(this.format)
      : undefined;

    if (this.range) {
      return {
        from: _from,
        to: _to,
      };
    }

    return {
      from: _from,
      to: undefined,
    };
  }

  @State() currFromDate: DateTime;
  @State() currToDate: DateTime;

  @State() selectedYear: number;
  @State() tempYear: number;
  @State() startYear: number;
  @State() endYear: number;
  @State() selectedMonth: number;
  @State() tempMonth: number;

  @State() dropdownButtonRef: HTMLElement;
  @State() yearContainerRef: HTMLElement;

  @State() dayNames: string[];
  @State() monthNames: string[];
  @State() firstMonthRef: HTMLElement;
  @State() focusedDay: number = 1;
  @State() focusedDayElem: HTMLElement;

  private isDayFocus: boolean;
  private monthChangedFromFocus: boolean;
  private readonly DAYS_IN_WEEK = 7;
  private calendar: CalendarWeek[];

  @OnListener<DatePicker>('keydown')
  handleKeyUp(event: KeyboardEvent) {
    if (!this.isDayFocus) {
      return;
    }

    let _focusedDay = this.focusedDay;

    switch (event.key) {
      case 'ArrowLeft':
        _focusedDay--;
        break;
      case 'ArrowRight':
        _focusedDay++;
        break;
      case 'ArrowUp':
        _focusedDay = _focusedDay - 7;
        break;
      case 'ArrowDown':
        _focusedDay = _focusedDay + 7;
        break;
      default:
        return;
    }

    if (_focusedDay > this.getDaysInCurrentMonth()) {
      _focusedDay = _focusedDay - this.getDaysInCurrentMonth();
      this.changeToAdjacentMonth(1);
      this.monthChangedFromFocus = true;
    } else if (_focusedDay < 1) {
      this.changeToAdjacentMonth(-1);
      _focusedDay = _focusedDay + this.getDaysInCurrentMonth();
      this.monthChangedFromFocus = true;
    }

    this.focusedDay = _focusedDay;
  }

  private getDaysInCurrentMonth(): number {
    return DateTime.utc(this.selectedYear, this.selectedMonth + 1).daysInMonth;
  }

  private getDateTimeNow() {
    return DateTime.fromISO(this.today);
  }

  onDayBlur() {
    this.isDayFocus = false;
  }

  onDayFocus() {
    this.isDayFocus = true;
  }

  componentWillLoad() {
    this.setTranslations();

    this.currFromDate = this.from
      ? DateTime.fromFormat(this.from, this.format)
      : undefined;
    this.currToDate = this.to
      ? DateTime.fromFormat(this.to, this.format)
      : undefined;

    const year = this.currFromDate?.year ?? this.getDateTimeNow().year;
    this.startYear = year - 5;
    this.endYear = year + 5;

    this.selectedMonth =
      (this.currFromDate?.month ?? this.getDateTimeNow().month) - 1;
    this.selectedYear = year;
    this.tempMonth = this.selectedMonth;
    this.tempYear = this.selectedYear;
  }

  componentWillRender() {
    this.calculateCalendar();
  }

  componentDidRender() {
    if (!this.monthChangedFromFocus && !this.isDayFocus) {
      return;
    }

    const dayElem = this.hostElement.shadowRoot.querySelector(
      `[id=day-cell-${this.focusedDay}]`
    ) as HTMLElement;
    dayElem.focus();
  }

  private setTranslations() {
    this.dayNames = this.rotateWeekDayNames(
      Info.weekdays('long', {
        locale: this.locale,
      }),
      this.weekStartIndex
    );

    this.monthNames = Info.months('long', {
      locale: this.locale,
    });
  }

  /**
   * Rotate the WeekdayNames array.
   * Based on the position that should be the new 0-index.
   */
  private rotateWeekDayNames(weekdays: string[], index: number): string[] {
    const clone = [...weekdays];

    if (index === 0) {
      return clone;
    }

    index = -index;
    const len = weekdays.length;

    clone.push(...clone.splice(0, ((-index % len) + len) % len));
    return clone;
  }

  private async onDone() {
    const date = await this.getCurrentDate();
    this.dateSelect.emit(date);
  }

  private calculateCalendar() {
    const calendar: CalendarWeek[] = [];
    const month = DateTime.utc(this.selectedYear, this.selectedMonth + 1);
    const monthStart = month.startOf('month');
    const monthEnd = month.endOf('month');
    let startWeek = monthStart.weekNumber;
    let endWeek = monthEnd.weekNumber;
    let monthStartWeekDayIndex = monthStart.weekday - 1;
    let monthEndWeekDayIndex = monthEnd.weekday - 1;

    if (this.weekStartIndex !== 0) {
      // Find the positions where to start/stop counting the day-numbers based on which day the week starts
      const weekdays = Info.weekdays();
      const monthStartWeekDayName = weekdays[monthStart.weekday];

      monthStartWeekDayIndex = this.dayNames.findIndex(
        (d) => d === monthStartWeekDayName
      );
      const monthEndWeekDayName = weekdays[monthEnd.weekday];
      monthEndWeekDayIndex = this.dayNames.findIndex(
        (d) => d === monthEndWeekDayName
      );
    }

    let correctLastWeek = false;
    if (endWeek === 1) {
      endWeek = monthEnd.weeksInWeekYear + 1;
      correctLastWeek = true;
    }

    let correctFirstWeek = false;
    if (startWeek === monthStart.weeksInWeekYear) {
      startWeek = 1;
      endWeek++;

      correctFirstWeek = true;
    }

    let currDayNumber = 1;
    for (
      let weekIndex = startWeek;
      weekIndex <= endWeek && currDayNumber <= 31;
      weekIndex++
    ) {
      const daysArr: number[] = [];

      for (let j = 0; j < this.DAYS_IN_WEEK && currDayNumber <= 31; j++) {
        // Display empty cells until the calender starts/has ended
        if (
          (weekIndex === startWeek && j < monthStartWeekDayIndex) ||
          (weekIndex === endWeek && j > monthEndWeekDayIndex)
        ) {
          daysArr.push(undefined);
        } else {
          daysArr.push(currDayNumber++);
        }
      }

      if (correctFirstWeek || correctLastWeek) {
        if (weekIndex === 1) {
          calendar.push({
            weekNumber: monthStart.weeksInWeekYear,
            dayNumbers: daysArr,
          });
        } else if (weekIndex === monthEnd.weekNumber) {
          calendar.push({
            weekNumber: 1,
            dayNumbers: daysArr,
          });
        } else {
          calendar.push({
            weekNumber: weekIndex - 1,
            dayNumbers: daysArr,
          });
        }
        continue;
      }

      calendar.push({
        weekNumber: weekIndex,
        dayNumbers: daysArr,
      });
    }

    this.calendar = calendar;
  }

  private selectTempYear(event: MouseEvent, year: number) {
    event?.stopPropagation();
    this.tempYear = year;
  }

  private focusMonth() {
    this.firstMonthRef.focus();
  }

  private infiniteScrollYears() {
    const scroll = this.yearContainerRef.scrollTop;
    const maxScroll = this.yearContainerRef.scrollHeight;
    const atTop = scroll === 0;
    const atBottom =
      Math.round(scroll + this.yearContainerRef.offsetHeight) >= maxScroll;
    const limit = 200;

    if (this.endYear - this.startYear > limit) return;

    if (atTop) {
      const first = this.yearContainerRef.firstElementChild as HTMLElement;
      this.startYear -= 5;
      this.yearContainerRef.scrollTo(0, first.offsetTop);

      return;
    }

    if (atBottom) {
      const last = this.yearContainerRef.lastElementChild as HTMLElement;
      this.endYear += 5;
      this.yearContainerRef.scrollTo(0, last.offsetTop);
    }
  }

  private selectMonth(month: number) {
    this.selectedMonth = month;
    this.selectedYear = this.tempYear;
    this.tempMonth = month;

    this.hostElement.shadowRoot.querySelector('ix-dropdown').show = false;
  }

  private changeToAdjacentMonth(number: -1 | 1) {
    if (this.selectedMonth + number < 0) {
      this.selectedYear--;
      this.selectedMonth = 11;
    } else if (this.selectedMonth + number > 11) {
      this.selectedYear++;
      this.selectedMonth = 0;
    } else {
      this.selectedMonth += number;
    }
  }

  private selectDay(selectedDay: number) {
    const date = DateTime.fromJSDate(
      new Date(this.selectedYear, this.selectedMonth, selectedDay)
    );

    if (!this.range || this.currFromDate === undefined) {
      this.currFromDate = date;
      this.onDateChange();

      return;
    }

    // Reset the range selection
    if (this.currToDate !== undefined) {
      this.currFromDate = date;
      this.currToDate = undefined;
      this.onDateChange();

      return;
    }

    // Swap from/to if the second date is before the current date
    if (date < this.currFromDate) {
      this.currToDate = this.currFromDate;
      this.currFromDate = date;
      this.onDateChange();

      return;
    }

    // Set the range normally
    this.currToDate = date;
    this.onDateChange();
  }

  private onDateChange() {
    this.getCurrentDate().then((date) => {
      this.dateChange.emit(date);
      if (this.range) {
        this.dateRangeChange.emit(date);
      }
    });
  }

  private getDayClasses(day: number): any {
    if (!day) {
      return;
    }

    const todayObj = this.getDateTimeNow();
    const selectedDayObj = DateTime.fromJSDate(
      new Date(this.selectedYear, this.selectedMonth, day)
    );

    return {
      'calendar-item': true,
      'empty-day': day === undefined,
      today: todayObj.hasSame(selectedDayObj, 'day'),
      selected:
        this.currFromDate?.hasSame(selectedDayObj, 'day') ||
        this.currToDate?.hasSame(selectedDayObj, 'day'),
      range:
        selectedDayObj.startOf('day') > this.currFromDate?.startOf('day') &&
        this.currToDate !== undefined &&
        selectedDayObj.startOf('day') < this.currToDate?.startOf('day'),
      disabled: !this.isWithinMinMaxDate(selectedDayObj),
    };
  }

  private isWithinMinMaxYear(year: number): boolean {
    const minDateYear = this.minDate
      ? DateTime.fromFormat(this.minDate, this.format).year
      : undefined;
    const maxDateYear = this.maxDate
      ? DateTime.fromFormat(this.maxDate, this.format).year
      : undefined;
    const isBefore = minDateYear ? year < minDateYear : false;
    const isAfter = maxDateYear ? year > maxDateYear : false;

    return !isBefore && !isAfter;
  }

  private isWithinMinMaxMonth(month: number): boolean {
    const minDateObj = this.minDate
      ? DateTime.fromFormat(this.minDate, this.format)
      : undefined;
    const maxDateObj = this.maxDate
      ? DateTime.fromFormat(this.maxDate, this.format)
      : undefined;
    const minDateMonth = minDateObj?.month;
    const maxDateMonth = maxDateObj?.month;
    const isBefore = minDateMonth
      ? this.tempYear === minDateObj.year && month < minDateMonth
      : false;
    const isAfter = maxDateMonth
      ? this.tempYear === maxDateObj.year && month > maxDateMonth
      : false;

    return !isBefore && !isAfter;
  }

  private isWithinMinMaxDate(date: DateTime): boolean {
    const _minDate = this.minDate
      ? DateTime.fromFormat(this.minDate, this.format)
      : undefined;
    const _maxDate = this.maxDate
      ? DateTime.fromFormat(this.maxDate, this.format)
      : undefined;
    const isBefore = _minDate
      ? date.startOf('day') < _minDate.startOf('day')
      : false;
    const isAfter = _maxDate
      ? date.startOf('day') > _maxDate.startOf('day')
      : false;

    return !isBefore && !isAfter;
  }

  private renderYears(): any[] {
    const rows = [];

    for (let year = this.startYear; year <= this.endYear; year++) {
      rows.push(
        <div
          key={year}
          class={{
            arrowYear: true,
            'month-dropdown-item': true,
            'disabled-item': !this.isWithinMinMaxYear(year),
          }}
          onClick={(event) => this.selectTempYear(event, year)}
          onKeyUp={(event) => {
            if (event.key === 'Enter') {
              this.selectTempYear(null, year);
              this.focusMonth();
            }
          }}
          tabIndex={0}
        >
          <ix-icon
            class={{
              hidden: this.tempYear !== year,
              arrowPosition: true,
            }}
            name="chevron-right"
            size="12"
          ></ix-icon>
          <div style={{ 'min-width': 'max-content' }}>{`${year}`}</div>
        </div>
      );
    }

    return rows;
  }

  render() {
    return (
      <Host>
        <ix-date-time-card
          corners={this.corners}
          standaloneAppearance={this.standaloneAppearance}
        >
          <div class="header" slot="header">
            <ix-icon-button
              onClick={() => this.changeToAdjacentMonth(-1)}
              ghost
              icon="chevron-left"
              variant="primary"
              class="arrows"
            ></ix-icon-button>
            <div class="selector">
              <ix-button ghost ref={(ref) => (this.dropdownButtonRef = ref)}>
                <span class="fontSize capitalize">
                  {this.monthNames[this.selectedMonth]} {this.selectedYear}
                </span>
              </ix-button>
              <ix-dropdown
                class="dropdown"
                trigger={this.dropdownButtonRef}
                placement="bottom-start"
              >
                <div class="wrapper">
                  <div
                    class="overflow"
                    onScroll={() => this.infiniteScrollYears()}
                    ref={(ref) => (this.yearContainerRef = ref)}
                  >
                    {this.renderYears()}
                  </div>
                  <div class="overflow">
                    {this.monthNames.map((month, index) => (
                      <div
                        key={month}
                        ref={(ref) => {
                          if (month === this.monthNames[0]) {
                            this.firstMonthRef = ref as HTMLElement;
                          }
                        }}
                        class={{
                          arrowYear: true,
                          'month-dropdown-item': true,
                          selected:
                            this.tempYear === this.selectedYear &&
                            this.tempMonth === index,
                          'disabled-item': !this.isWithinMinMaxMonth(index),
                        }}
                        onClick={() => this.selectMonth(index)}
                        onKeyUp={(event) =>
                          event.key === 'Enter' && this.selectMonth(index)
                        }
                        tabIndex={0}
                      >
                        <ix-icon
                          class={{
                            hidden:
                              this.tempYear !== this.selectedYear ||
                              this.tempMonth !== index,
                            checkPosition: true,
                          }}
                          name="single-check"
                          size="16"
                        ></ix-icon>
                        <div>
                          <span class="capitalize monthMargin">{`${month} ${this.tempYear}`}</span>
                        </div>
                      </div>
                    ))}
                  </div>
                </div>
              </ix-dropdown>
            </div>
            <ix-icon-button
              onClick={() => this.changeToAdjacentMonth(1)}
              ghost
              icon="chevron-right"
              variant="primary"
              class="arrows"
            ></ix-icon-button>
          </div>
          <div class="grid">
            <div class="calendar-item week-day"></div>
            {this.dayNames.map((name) => (
              <div key={name} class="calendar-item week-day">
                {name.slice(0, 3)}
              </div>
            ))}
            {this.calendar.map((week) => {
              return (
                <Fragment>
                  <div class="calendar-item week-number">{week.weekNumber}</div>
                  {week.dayNumbers.map((day) => (
                    <div
                      key={day}
                      id={`day-cell-${day}`}
                      date-calender-day
                      class={this.getDayClasses(day)}
                      onClick={() => this.selectDay(day)}
                      onKeyUp={(e) => e.key === 'Enter' && this.selectDay(day)}
                      tabIndex={day === this.focusedDay ? 0 : -1}
                      onFocus={() => this.onDayFocus()}
                      onBlur={() => this.onDayBlur()}
                    >
                      {day}
                    </div>
                  ))}
                </Fragment>
              );
            })}
          </div>
          <div
            class={{
              button: true,
              hidden: !this.range || !this.standaloneAppearance,
            }}
          >
            <ix-button onClick={() => this.onDone()}>
              {this.textSelectDate || this.i18nDone}
            </ix-button>
          </div>
        </ix-date-time-card>
      </Host>
    );
  }
}<|MERGE_RESOLUTION|>--- conflicted
+++ resolved
@@ -121,14 +121,21 @@
    * Text of the button that confirms date selection.
    *
    * @since 1.1.0
-   */
-  @Prop() textSelectDate = 'Done';
+   * @deprecated since 2.1.0. Use `i18nDone`
+   */
+  @Prop() textSelectDate: string;
+
+  /**
+   * Text of date select button
+   *
+   * @since 2.1.0
+   */
+  @Prop({ attribute: 'i18n-done' }) i18nDone = 'Done';
 
   /**
    * The index of which day to start the week on, based on the Locale#weekdays array.
    * E.g. if the locale is en-us, weekStartIndex = 1 results in starting the week on monday.
    *
-<<<<<<< HEAD
    * @since 2.0.0
    */
   @Prop() weekStartIndex = 0;
@@ -142,19 +149,6 @@
   onLocaleChange() {
     this.setTranslations();
   }
-=======
-   * @since 1.1.0
-   * @deprecated since 2.1.0. Use `i18nDone`
-   */
-  @Prop() textSelectDate: string;
-
-  /**
-   * Text of date select button
-   *
-   * @since 2.1.0
-   */
-  @Prop({ attribute: 'i18n-done' }) i18nDone = 'Done';
->>>>>>> 9295b4be
 
   /**
    * @deprecated Not supported since 2.0.0.
