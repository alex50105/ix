--- conflicted
+++ resolved
@@ -169,39 +169,35 @@
 
       await page.getByText(/^19$/).click();
 
-<<<<<<< HEAD
       expect(await eventPromise).toBeTruthy();
     }
   );
-=======
-    expect(await eventPromise).toBeTruthy();
-  });
-
-  test('keeps previous date and throws console error when invalid date string is provided', async ({
-    page,
-  }) => {
-    const datePicker = await page.locator('ix-date-picker');
-
-    const errors: string[] = [];
-    page.on('console', (message) => {
-      if (message.type() === 'error') {
-        errors.push(message.text());
-      }
-    });
-
-    await datePicker.evaluate((element: HTMLElement) => {
-      element.setAttribute('from', 'Aug 6, 2014');
-    });
-
-    expect((await getDateObj(page))[0]).toEqual({
-      from: '2023/09/05',
-      to: undefined,
-    });
-    expect(errors).toContain(
-      `the input "Aug 6, 2014" can't be parsed as format yyyy/LL/dd`
-    );
-  });
->>>>>>> 838c1923
+
+  regressionTest(
+    'keeps previous date and throws console error when invalid date string is provided',
+    async ({ page }) => {
+      const datePicker = await page.locator('ix-date-picker');
+
+      const errors: string[] = [];
+      page.on('console', (message) => {
+        if (message.type() === 'error') {
+          errors.push(message.text());
+        }
+      });
+
+      await datePicker.evaluate((element: HTMLElement) => {
+        element.setAttribute('from', 'Aug 6, 2014');
+      });
+
+      expect((await getDateObj(page))[0]).toEqual({
+        from: '2023/09/05',
+        to: undefined,
+      });
+      expect(errors).toContain(
+        `the input "Aug 6, 2014" can't be parsed as format yyyy/LL/dd`
+      );
+    }
+  );
 });
 
 regressionTest.describe('date picker tests range', () => {
