/*
 * SPDX-FileCopyrightText: 2024 Siemens AG
 *
 * SPDX-License-Identifier: MIT
 *
 * This source code is licensed under the MIT license found in the
 * LICENSE file in the root directory of this source tree.
 */
import { expect } from '@playwright/test';
import { regressionTest } from '@utils/test';

regressionTest('renders', async ({ mount, page }) => {
  await mount(`
    <ix-tabs>
      <ix-tab-item>Item 1</ix-tab-item>
      <ix-tab-item>Item 2</ix-tab-item>
      <ix-tab-item>Item 3</ix-tab-item>
    </ix-tabs>
  `);
  const tabs = page.locator('ix-tabs');
  const tab = page.locator('ix-tab-item').nth(0);

  await expect(tabs).toHaveClass(/hydrated/);
  await expect(tab).toHaveClass(/selected/);
});

regressionTest('should change tab', async ({ mount, page }) => {
  await mount(`
    <ix-tabs>
      <ix-tab-item>Item 1</ix-tab-item>
      <ix-tab-item>Item 2</ix-tab-item>
      <ix-tab-item>Item 3</ix-tab-item>
    </ix-tabs>
  `);
  const tabs = page.locator('ix-tabs');
  const tab = page.locator('ix-tab-item').nth(2);

  await tab.click();

  await expect(tabs).toHaveClass(/hydrated/);
  await expect(tab).toHaveClass(/selected/);
});

regressionTest(
  'should not change tab by tab click event',
  async ({ mount, page }) => {
    await mount(`
    <ix-tabs>
      <ix-tab-item>Item 1</ix-tab-item>
      <ix-tab-item>Item 2</ix-tab-item>
      <ix-tab-item>Item 3</ix-tab-item>
    </ix-tabs>
  `);
<<<<<<< HEAD
    const tabs = page.locator('ix-tabs');
    const firstTab = page.locator('ix-tab-item').nth(0);
    const lastTab = page.locator('ix-tab-item').nth(2);

    lastTab.evaluate((tabElement) => {
      tabElement.addEventListener('tabClick', (event) =>
        event.preventDefault()
      );
    });

    await lastTab.click();

    await expect(tabs).toHaveClass(/hydrated/);
    await expect(firstTab).toHaveClass(/selected/);
    await expect(lastTab).not.toHaveClass(/selected/);
  }
);

regressionTest(
  'should not change tab by tabs event',
  async ({ mount, page }) => {
    await mount(`
=======
  const tabs = page.locator('ix-tabs');
  const firstTab = page.locator('ix-tab-item').nth(0);
  const lastTab = page.locator('ix-tab-item').nth(2);

  lastTab.evaluate((tabElement) => {
    tabElement.addEventListener('tabClick', (event) => event.preventDefault());
  });

  await lastTab.click();

  await expect(tabs).toHaveClass(/hydrated/);
  await expect(firstTab).toHaveClass(/selected/);
  await expect(lastTab).not.toHaveClass(/selected/);
});

test('should not change tab by native click event on prevent default', async ({
  mount,
  page,
}) => {
  await mount(`
    <ix-tabs>
      <ix-tab-item>Item 1</ix-tab-item>
      <ix-tab-item>Item 2</ix-tab-item>
      <ix-tab-item>Item 3</ix-tab-item>
    </ix-tabs>
  `);
  const tabs = page.locator('ix-tabs');
  const firstTab = page.locator('ix-tab-item').nth(0);
  const secondTab = page.locator('ix-tab-item').nth(1);
  const lastTab = page.locator('ix-tab-item').nth(2);

  await lastTab.evaluate((lastTabElement) => {
    lastTabElement.addEventListener(
      'click',
      (event) => {
        event.preventDefault();
      },
      true
    );
  });

  await expect(tabs).toHaveClass(/hydrated/);
  await expect(firstTab).toHaveClass(/selected/);

  await secondTab.click();
  await lastTab.click();

  await expect(secondTab).toHaveClass(/selected/);
  await expect(lastTab).not.toHaveClass(/selected/);
});

test('should not change tab by tabs event', async ({ mount, page }) => {
  await mount(`
>>>>>>> fabdecdd
    <ix-tabs>
      <ix-tab-item>Item 1</ix-tab-item>
      <ix-tab-item>Item 2</ix-tab-item>
      <ix-tab-item>Item 3</ix-tab-item>
    </ix-tabs>
  `);
    const tabs = page.locator('ix-tabs');
    const firstTab = page.locator('ix-tab-item').nth(0);
    const lastTab = page.locator('ix-tab-item').nth(2);

    tabs.evaluate((tabElement) => {
      tabElement.addEventListener('selectedChange', (event) =>
        event.preventDefault()
      );
    });

    await lastTab.click();

    await expect(tabs).toHaveClass(/hydrated/);
    await expect(firstTab).toHaveClass(/selected/);
    await expect(lastTab).not.toHaveClass(/selected/);
  }
);

regressionTest('should update layout on resize', async ({ mount, page }) => {
  await mount(`
    <ix-tabs>
      <ix-tab-item>Item 1</ix-tab-item>
      <ix-tab-item>Item 2</ix-tab-item>
      <ix-tab-item>Item 3</ix-tab-item>
    </ix-tabs>
    `);
  const tabs = page.locator('ix-tabs');
  await page.setViewportSize({ width: 200, height: 100 });
  const arrowNext = tabs.locator('.arrow.right');
  await expect(arrowNext).toBeVisible();

  await page.setViewportSize({ width: 1000, height: 100 });
  await expect(arrowNext).not.toBeVisible();
});

regressionTest(
  'should scroll selected tab into view',
  async ({ mount, page }) => {
    await mount(`
    <ix-tabs>
      <ix-tab-item>Item 1</ix-tab-item>
      <ix-tab-item>Item 2</ix-tab-item>
      <ix-tab-item>Item 3</ix-tab-item>
      <ix-tab-item>Item 4</ix-tab-item>
      <ix-tab-item>Item 5</ix-tab-item>
      <ix-tab-item>Item 6</ix-tab-item>
    </ix-tabs>
  `);
    await page.setViewportSize({ width: 300, height: 100 });
    const clickedTab = page.locator('ix-tab-item').nth(3);
    const lastTab = page.locator('ix-tab-item').last();
    await clickedTab.click();
    await page.waitForTimeout(500);
    await expect(clickedTab).toBeInViewport();
    await expect(lastTab).not.toBeInViewport();
  }
);<|MERGE_RESOLUTION|>--- conflicted
+++ resolved
@@ -51,7 +51,6 @@
       <ix-tab-item>Item 3</ix-tab-item>
     </ix-tabs>
   `);
-<<<<<<< HEAD
     const tabs = page.locator('ix-tabs');
     const firstTab = page.locator('ix-tab-item').nth(0);
     const lastTab = page.locator('ix-tab-item').nth(2);
@@ -71,64 +70,45 @@
 );
 
 regressionTest(
-  'should not change tab by tabs event',
+  'should not change tab by native click event on prevent default',
   async ({ mount, page }) => {
     await mount(`
-=======
-  const tabs = page.locator('ix-tabs');
-  const firstTab = page.locator('ix-tab-item').nth(0);
-  const lastTab = page.locator('ix-tab-item').nth(2);
-
-  lastTab.evaluate((tabElement) => {
-    tabElement.addEventListener('tabClick', (event) => event.preventDefault());
-  });
-
-  await lastTab.click();
-
-  await expect(tabs).toHaveClass(/hydrated/);
-  await expect(firstTab).toHaveClass(/selected/);
-  await expect(lastTab).not.toHaveClass(/selected/);
-});
-
-test('should not change tab by native click event on prevent default', async ({
-  mount,
-  page,
-}) => {
-  await mount(`
     <ix-tabs>
       <ix-tab-item>Item 1</ix-tab-item>
       <ix-tab-item>Item 2</ix-tab-item>
       <ix-tab-item>Item 3</ix-tab-item>
     </ix-tabs>
   `);
-  const tabs = page.locator('ix-tabs');
-  const firstTab = page.locator('ix-tab-item').nth(0);
-  const secondTab = page.locator('ix-tab-item').nth(1);
-  const lastTab = page.locator('ix-tab-item').nth(2);
+    const tabs = page.locator('ix-tabs');
+    const firstTab = page.locator('ix-tab-item').nth(0);
+    const secondTab = page.locator('ix-tab-item').nth(1);
+    const lastTab = page.locator('ix-tab-item').nth(2);
 
-  await lastTab.evaluate((lastTabElement) => {
-    lastTabElement.addEventListener(
-      'click',
-      (event) => {
-        event.preventDefault();
-      },
-      true
-    );
-  });
+    await lastTab.evaluate((lastTabElement) => {
+      lastTabElement.addEventListener(
+        'click',
+        (event) => {
+          event.preventDefault();
+        },
+        true
+      );
+    });
 
-  await expect(tabs).toHaveClass(/hydrated/);
-  await expect(firstTab).toHaveClass(/selected/);
+    await expect(tabs).toHaveClass(/hydrated/);
+    await expect(firstTab).toHaveClass(/selected/);
 
-  await secondTab.click();
-  await lastTab.click();
+    await secondTab.click();
+    await lastTab.click();
 
-  await expect(secondTab).toHaveClass(/selected/);
-  await expect(lastTab).not.toHaveClass(/selected/);
-});
+    await expect(secondTab).toHaveClass(/selected/);
+    await expect(lastTab).not.toHaveClass(/selected/);
+  }
+);
 
-test('should not change tab by tabs event', async ({ mount, page }) => {
-  await mount(`
->>>>>>> fabdecdd
+regressionTest(
+  'should not change tab by tabs event',
+  async ({ mount, page }) => {
+    await mount(`
     <ix-tabs>
       <ix-tab-item>Item 1</ix-tab-item>
       <ix-tab-item>Item 2</ix-tab-item>
