/*
 * SPDX-FileCopyrightText: 2023 Siemens AG
 *
 * SPDX-License-Identifier: MIT
 *
 * This source code is licensed under the MIT license found in the
 * LICENSE file in the root directory of this source tree.
 */

import {
  Component,
  Element,
  Event,
  EventEmitter,
  h,
  Host,
  Listen,
  Prop,
  State,
  Watch,
} from '@stencil/core';
import { requestAnimationFrameNoNgZone } from '../utils/requestAnimationFrame';
import {
  iconChevronLeftSmall,
  iconChevronRightSmall,
} from '@siemens/ix-icons/icons';

@Component({
  tag: 'ix-tabs',
  styleUrl: 'tabs.scss',
  shadow: true,
})
export class Tabs {
  @Element() hostElement!: HTMLIxTabsElement;

  /**
   * Set tab items to small size
   */
  @Prop() small = false;

  /**
   * Set rounded tabs
   */
  @Prop() rounded = false;

  /**
   * Set default selected tab by index
   */
  @Prop({ mutable: true }) selected = 0;

  /**
   * Set layout width style
   */
  @Prop() layout: 'auto' | 'stretched' = 'auto';

  /**
   * Set placement style
   */
  @Prop() placement: 'bottom' | 'top' = 'bottom';

  /**
   * `selected` property changed
   *
   * @since 2.0.0
   */
  @Event() selectedChange!: EventEmitter<number>;

  @State() totalItems = 0;
  @State() currentScrollAmount = 0;
  @State() scrollAmount = 100;
  @State() scrollActionAmount = 0;
  @State() showArrowPrevious = false;
  @State() showArrowNext = false;

  private windowStartSize = window.innerWidth;
  private resizeObserver?: ResizeObserver;

  private clickAction: {
    timeout: NodeJS.Timeout | null;
    isClick: boolean;
  } = {
    timeout: null,
    isClick: true,
  };

  @Listen('resize', { target: 'window' })
  onWindowResize() {
    this.totalItems = 0;
    this.totalItems = this.getTabs().length;

    if (this.windowStartSize === 0)
      return (this.windowStartSize = window.innerWidth);
    this.move(this.windowStartSize - window.innerWidth);
    this.windowStartSize = window.innerWidth;
  }

  private getTabs() {
    return Array.from(this.hostElement.querySelectorAll('ix-tab-item'));
  }

  private getTab(tabIndex: number) {
    return this.getTabs()[tabIndex];
  }

  private getTabsWrapper() {
    return this.hostElement.shadowRoot?.querySelector('.items-content');
  }

  private initResizeObserver() {
    const parentElement = this.hostElement.parentElement;
    if (!parentElement) return;
    this.resizeObserver = new ResizeObserver(() => {
      this.renderArrows();
    });
    this.resizeObserver.observe(parentElement);
  }

  private showArrows() {
    try {
      const tabWrapper = this.getTabsWrapper();
      return (
        tabWrapper &&
        tabWrapper.scrollWidth >
          Math.ceil(tabWrapper.getBoundingClientRect().width) &&
        this.layout === 'auto'
      );
    } catch (error) {
      return false;
    }
  }

  private showPreviousArrow() {
    try {
      return this.showArrows() === true && this.scrollActionAmount < 0;
    } catch (error) {
      return false;
    }
  }

  private showNextArrow() {
    try {
      const tabWrapper = this.getTabsWrapper();

      if (!tabWrapper) {
        return false;
      }

      const tabWrapperRect = tabWrapper.getBoundingClientRect();

      return (
        this.showArrows() === true &&
        this.scrollActionAmount >
          (tabWrapper.scrollWidth - tabWrapperRect.width) * -1
      );
    } catch (error) {
      return false;
    }
  }

  private move(amount: number, click = false) {
    const tabsWrapper = this.getTabsWrapper();

    if (!tabsWrapper) {
      return;
    }

    const tabsWrapperVisibleWidth = tabsWrapper.getBoundingClientRect().width;
    const maxScrollWidth =
      -this.currentScrollAmount +
      tabsWrapperVisibleWidth -
      tabsWrapper.scrollWidth;

    amount = amount < maxScrollWidth ? maxScrollWidth : amount;
    amount += this.currentScrollAmount;
    amount = Math.min(amount, 0);

    const styles = [
      `transform: translateX(${amount}px);`,
      click ? 'transition: all ease-in-out 400ms;' : '',
    ].join('');

    tabsWrapper.setAttribute('style', styles);

    if (click) this.currentScrollAmount = this.scrollActionAmount = amount;
    else this.scrollActionAmount = amount;
  }

  @Watch('selected')
  onSelectedChange(newValue: number) {
    if (!this.showArrows()) return;

    const tabRect = this.getTab(newValue).getBoundingClientRect();
    const wrapperWidth = this.getTabsWrapper()?.clientWidth;
    const arrowWidth = 32;

    if (tabRect.left < arrowWidth) {
      this.move(-tabRect.left + arrowWidth, true);
    } else if (wrapperWidth && tabRect.right > wrapperWidth - arrowWidth) {
      this.move(wrapperWidth - tabRect.right - arrowWidth, true);
    }
  }

  private setSelected(index: number) {
    this.selected = index;
  }

  private clickTab(index: number) {
    if (!this.clickAction.isClick || this.dragStop()) {
      return;
    }

    const { defaultPrevented } = this.selectedChange.emit(index);
    if (defaultPrevented) {
      return;
    }

    this.setSelected(index);
  }

  private dragStart(element: HTMLIxTabItemElement, event: MouseEvent) {
    if (!this.showArrows()) return;
    if (event.button > 0) return;

    this.clickAction.timeout =
      this.clickAction.timeout === null
        ? setTimeout(() => (this.clickAction.isClick = false), 300)
        : null;

    const tabPositionX = parseFloat(window.getComputedStyle(element).left);
    const mousedownPositionX = event.clientX;
    const move = (event: MouseEvent) =>
      this.dragMove(event, tabPositionX, mousedownPositionX);
    const windowClick = () => {
      window.removeEventListener('mousemove', move, false);
      window.removeEventListener('click', windowClick, false);
      this.dragStop();
    };
    window.addEventListener('click', windowClick);
    window.addEventListener('mousemove', move, false);
  }

  private dragMove(event: MouseEvent, tabX: number, mousedownX: number) {
    this.move(event.clientX + tabX - mousedownX);
  }

  private dragStop() {
    if (this.clickAction.timeout) {
      clearTimeout(this.clickAction.timeout);
      this.clickAction.timeout = null;
    }

    if (this.clickAction.isClick) return false;

    this.currentScrollAmount = this.scrollActionAmount;
    this.clickAction.isClick = true;

    return true;
  }

  componentWillLoad() {
    const tabs = this.getTabs();

    tabs.map((element, index) => {
      if (this.small) element.setAttribute('small', 'true');

      if (this.rounded) element.setAttribute('rounded', 'true');

      element.setAttribute('layout', this.layout);
      element.setAttribute(
        'selected',
        index === this.selected ? 'true' : 'false'
      );

      element.setAttribute('placement', this.placement);
    });

    this.initResizeObserver();
  }

  componentDidRender() {
    const tabs = this.getTabs();
    this.totalItems = tabs.length;

    tabs.map((element, index) => {
      element.setAttribute(
        'selected',
        index === this.selected ? 'true' : 'false'
      );
    });
  }

  componentWillRender() {
    this.renderArrows();
  }

  private renderArrows() {
    requestAnimationFrameNoNgZone(() => {
      this.showArrowNext = this.showNextArrow();
      this.showArrowPrevious = this.showPreviousArrow();
    });
  }

  componentDidLoad() {
    const tabs = this.getTabs();
    tabs.forEach((element) => {
      element.addEventListener('mousedown', (event) =>
        this.dragStart(element, event)
      );
    });
  }

  disconnectedCallback() {
    this.resizeObserver?.disconnect();
  }

  @Listen('tabClick')
  onTabClick(event: CustomEvent) {
    if (event.defaultPrevented) {
      return;
    }

    const target = event.target;
    const tabs = this.getTabs();

    tabs.forEach((tab, index) => {
      if (!tab.disabled && tab === target) {
        this.clickTab(index);
      }
    });
  }

  render() {
    return (
      <Host>
<<<<<<< HEAD
        <div
          class="arrow"
          data-arrow-left
          onClick={() => this.move(this.scrollAmount, true)}
        >
          <ix-icon name={iconChevronLeftSmall}></ix-icon>
        </div>
=======
        {this.showArrowPrevious && (
          <div class="arrow" onClick={() => this.move(this.scrollAmount, true)}>
            <ix-icon name={'chevron-left-small'}></ix-icon>
          </div>
        )}
>>>>>>> db678ea3
        <div
          class={{
            'tab-items': true,
            'overflow-shadow': true,
            'shadow-left': this.showArrowPrevious,
            'shadow-right': this.showArrowNext,
            'shadow-both': this.showArrowNext && this.showArrowPrevious,
          }}
        >
          <div class="items-content">
            <slot></slot>
          </div>
        </div>
<<<<<<< HEAD
        <div
          class="arrow right"
          data-arrow-right
          onClick={() => this.move(-this.scrollAmount, true)}
        >
          <ix-icon name={iconChevronRightSmall}></ix-icon>
        </div>
=======
        {this.showArrowNext && (
          <div
            class="arrow right"
            onClick={() => this.move(-this.scrollAmount, true)}
          >
            <ix-icon name={'chevron-right-small'}></ix-icon>
          </div>
        )}
>>>>>>> db678ea3
      </Host>
    );
  }
}<|MERGE_RESOLUTION|>--- conflicted
+++ resolved
@@ -332,21 +332,11 @@
   render() {
     return (
       <Host>
-<<<<<<< HEAD
-        <div
-          class="arrow"
-          data-arrow-left
-          onClick={() => this.move(this.scrollAmount, true)}
-        >
-          <ix-icon name={iconChevronLeftSmall}></ix-icon>
-        </div>
-=======
         {this.showArrowPrevious && (
           <div class="arrow" onClick={() => this.move(this.scrollAmount, true)}>
-            <ix-icon name={'chevron-left-small'}></ix-icon>
+            <ix-icon name={iconChevronLeftSmall}></ix-icon>
           </div>
         )}
->>>>>>> db678ea3
         <div
           class={{
             'tab-items': true,
@@ -360,24 +350,14 @@
             <slot></slot>
           </div>
         </div>
-<<<<<<< HEAD
-        <div
-          class="arrow right"
-          data-arrow-right
-          onClick={() => this.move(-this.scrollAmount, true)}
-        >
-          <ix-icon name={iconChevronRightSmall}></ix-icon>
-        </div>
-=======
         {this.showArrowNext && (
           <div
             class="arrow right"
             onClick={() => this.move(-this.scrollAmount, true)}
           >
-            <ix-icon name={'chevron-right-small'}></ix-icon>
+            <ix-icon name={iconChevronRightSmall}></ix-icon>
           </div>
         )}
->>>>>>> db678ea3
       </Host>
     );
   }
