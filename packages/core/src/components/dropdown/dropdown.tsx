/*
 * SPDX-FileCopyrightText: 2023 Siemens AG
 *
 * SPDX-License-Identifier: MIT
 *
 * This source code is licensed under the MIT license found in the
 * LICENSE file in the root directory of this source tree.
 */

import {
  autoUpdate,
  computePosition,
  ComputePositionConfig,
  flip,
  inline,
  offset,
  shift,
} from '@floating-ui/dom';
import {
  Component,
  Element,
  Event,
  EventEmitter,
  h,
  Host,
  Method,
  Prop,
  Watch,
} from '@stencil/core';
import { OnListener } from '../utils/listener';
import { AlignedPlacement } from './placement';

/**
 * @internal
 */
export type DropdownTriggerEvent = 'click' | 'hover' | 'focus';
let sequenceId = 0;

@Component({
  tag: 'ix-dropdown',
  styleUrl: 'dropdown.scss',
  shadow: true,
})
export class Dropdown {
  @Element() hostElement!: HTMLIxDropdownElement;

  /**
   * Suppress the automatic placement of the dropdown.
   *
   * @since 2.0.0
   */
  @Prop() suppressAutomaticPlacement = false;

  /**
   * Show dropdown
   */
  @Prop({ mutable: true, reflect: true }) show = false;

  /**
   * Define an element that triggers the dropdown.
   * A trigger can either be a string that will be interpreted as id attribute or a DOM element.
   */
  @Prop() trigger: string | HTMLElement | Promise<HTMLElement>;

  /**
   * Define an anchor element
   */
  @Prop() anchor: string | HTMLElement;

  /**
   * Controls if the dropdown will be closed in response to a click event depending on the position of the event relative to the dropdown.
   */
  @Prop() closeBehavior: 'inside' | 'outside' | 'both' | boolean = 'both';

  /**
   * Placement of the dropdown
   */
  @Prop() placement: AlignedPlacement = 'bottom-start';

  /**
   * Position strategy
   */
  @Prop() positioningStrategy: 'absolute' | 'fixed' = 'fixed';

  /**
   * An optional header shown at the top of the dropdown
   */
  @Prop() header?: string;

  /**
   * Move dropdown along main axis of alignment
   *
   * @internal
   */
  @Prop() offset: {
    mainAxis?: number;
    crossAxis?: number;
    alignmentAxis?: number;
  };

  /**
   * Define one or more events to open dropdown
   * @internal
   */
  @Prop() triggerEvent: DropdownTriggerEvent | DropdownTriggerEvent[] = 'click';

  /**
   * @internal
   */
  @Prop() overwriteDropdownStyle: (delegate: {
    dropdownRef: HTMLElement;
    triggerRef?: HTMLElement;
  }) => Promise<Partial<CSSStyleDeclaration>>;

  /**
   * Fire event after visibility of dropdown has changed
   */
  @Event() showChanged: EventEmitter<boolean>;

  private autoUpdateCleanup: () => void = null;

  private triggerElement?: Element;
  private anchorElement?: Element;

  private dropdownRef: HTMLElement;

  private toggleBind: any;
  private openBind: any;
  private focusInBind: any;
  private focusOutBind: any;

  private localUId = `dropdown-${sequenceId++}`;

  constructor() {
    this.toggleBind = this.toggle.bind(this);
    this.openBind = this.open.bind(this);
    this.focusInBind = this.focusIn.bind(this);
    this.focusOutBind = this.focusOut.bind(this);
<<<<<<< HEAD

    if (dropdownDisposer.has(this.localUId)) {
      console.warn('Dropdown with duplicated ID detected');
    }

    dropdownDisposer.set(this.localUId, {
      dispose: this.close.bind(this),
      element: this.hostElement,
      child: null,
    });

    const parentDropdown = this.closestPassShadow(
      this.hostElement.parentNode,
      'ix-dropdown'
    );
    if (parentDropdown) {
      for (let entry of dropdownDisposer.values()) {
        if (entry.element === parentDropdown) {
          entry.child = this.hostElement;
        }
      }
    }
  }

  closestPassShadow(node, selector) {
    if (!node) {
      return null;
    }

    if (node instanceof ShadowRoot) {
      return this.closestPassShadow(node.host, selector);
    }

    if (node instanceof HTMLElement) {
      if (node.matches(selector)) {
        return node;
      } else {
        return this.closestPassShadow(node.parentNode, selector);
      }
    }

    return this.closestPassShadow(node.parentNode, selector);
=======
>>>>>>> 3b600349
  }

  get dropdownItems() {
    return Array.from(this.hostElement.querySelectorAll('ix-dropdown-item'));
  }

  get slotElement() {
    return this.hostElement.shadowRoot.querySelector('slot');
  }

  private hasFocusTrigger() {
    return (
      Array.isArray(this.triggerEvent) &&
      this.triggerEvent.indexOf('focus') != -1
    );
  }

  private addEventListenersFor(triggerEvent: DropdownTriggerEvent) {
    switch (triggerEvent) {
      case 'click':
        if (this.hasFocusTrigger()) {
          // Delay mouse handler registration to prevent events from immediately closing dropdown again
          this.triggerElement.addEventListener('focusin', this.focusInBind);
          this.triggerElement.addEventListener('focusout', this.focusOutBind);
        } else {
          this.triggerElement.addEventListener('click', this.toggleBind);
        }
        break;

      case 'hover':
        this.triggerElement.addEventListener('mouseenter', this.openBind);
        break;

      case 'focus':
        this.triggerElement.addEventListener('focusin', this.openBind);
        break;
    }

    this.triggerElement.setAttribute('data-ix-dropdown-trigger', this.localUId);
  }

  private removeEventListenersFor(
    triggerEvent: DropdownTriggerEvent,
    triggerElement: Element
  ) {
    switch (triggerEvent) {
      case 'click':
        if (this.hasFocusTrigger()) {
          this.triggerElement.removeEventListener('focusin', this.focusInBind);
          this.triggerElement.removeEventListener(
            'focusout',
            this.focusOutBind
          );
        } else {
          triggerElement.removeEventListener('click', this.toggleBind);
        }
        break;

      case 'hover':
        triggerElement.removeEventListener('mouseenter', this.openBind);
        break;

      case 'focus':
        triggerElement.removeEventListener('focusin', this.openBind);
        break;
    }

    this.triggerElement.removeAttribute('data-ix-dropdown-trigger');
  }

  private async registerListener(
    element: string | HTMLElement | Promise<HTMLElement>
  ) {
    this.triggerElement = await this.resolveElement(element);
    if (this.triggerElement) {
      if (Array.isArray(this.triggerEvent)) {
        this.triggerEvent.forEach((triggerEvent) => {
          this.addEventListenersFor(triggerEvent);
        });
      } else {
        this.addEventListenersFor(this.triggerEvent);
      }
    }
  }

  private async unregisterListener(
    element: string | HTMLElement | Promise<HTMLElement>
  ) {
    const trigger = await this.resolveElement(element);
    if (Array.isArray(this.triggerEvent)) {
      this.triggerEvent.forEach((triggerEvent) => {
        this.removeEventListenersFor(triggerEvent, trigger);
      });
    } else {
      this.removeEventListenersFor(this.triggerEvent, trigger);
    }
  }

  private resolveElement(
    element: string | HTMLElement | Promise<HTMLElement>
  ): Promise<Element> {
    if (element instanceof Promise) {
      return element;
    }

    if (typeof element === 'object') {
      return Promise.resolve(element);
    }

    const selector = `#${element}`;
    return new Promise((resolve) => {
      if (document.querySelector(selector)) {
        return resolve(document.querySelector(selector));
      }

      const observer = new MutationObserver(() => {
        if (document.querySelector(selector)) {
          resolve(document.querySelector(selector));
          observer.disconnect();
        }
      });

      observer.observe(document.body, {
        childList: true,
        subtree: true,
      });
    });
  }

  @Watch('show')
  async changedShow(newShow: boolean) {
    if (newShow) {
      this.anchorElement = await (this.anchor
        ? this.resolveElement(this.anchor)
        : this.resolveElement(this.trigger));

      if (this.anchorElement) {
        this.applyDropdownPosition();
      }
    }
  }

  @Watch('trigger')
  changedTrigger(
    newTriggerValue: string | HTMLElement | Promise<HTMLElement>,
    oldTriggerValue: string | HTMLElement | Promise<HTMLElement>
  ) {
    if (newTriggerValue) {
      this.registerListener(newTriggerValue);
    }

    if (oldTriggerValue) {
      this.unregisterListener(oldTriggerValue);
    }
  }

  @OnListener<Dropdown>('click', (self) => self.show)
  clickOutside(event: PointerEvent) {
    const target = event.target as HTMLElement;

    if (event.defaultPrevented) {
      return;
    }

    if (this.show === false || this.closeBehavior === false) {
      return;
    }

    const clickInsideDropdown = this.isClickInsideDropdown(event);
    switch (this.closeBehavior) {
      case 'outside':
        if (!clickInsideDropdown) {
          this.close();
        }
        break;
      case 'inside':
        if (clickInsideDropdown) {
          this.close();
        }
        break;
      case 'both':
        if (this.hostElement !== target) {
          this.close();
        }
        break;
      default:
        this.close();
    }
  }

  @OnListener<Dropdown>('keydown', (self) => self.show)
  keydown(event: KeyboardEvent) {
    if (event.code === 'Escape') {
      this.close();
    }
  }

  private isAnchorSubmenu() {
    const anchor = this.anchorElement?.closest('ix-dropdown-item');
    if (!anchor) {
      return false;
    }

    return true;
  }

  private toggle(event: Event) {
    const target = event.target as HTMLElement;

    if (this.isDropdownInsideAnotherDropdown(target)) {
      event.preventDefault();
    }

    const { defaultPrevented } = this.showChanged.emit(!this.show);

    if (!defaultPrevented) {
      this.show = !this.show;
    }
  }

  private open(event: Event) {
    const target = event.target as HTMLElement;

    if (this.isDropdownInsideAnotherDropdown(target)) {
      event.preventDefault();
    }

    const { defaultPrevented } = this.showChanged.emit(true);

    if (!defaultPrevented) {
      this.show = true;
    }
  }

  private close() {
    const { defaultPrevented } = this.showChanged.emit(false);

    if (!defaultPrevented) {
      this.show = false;
    }
  }

  private focusIn() {
    this.triggerElement.addEventListener('mousedown', this.toggleBind);
  }

  private focusOut() {
    this.triggerElement.removeEventListener('mousedown', this.toggleBind);
  }

  private async applyDropdownPosition() {
    if (!this.anchorElement) {
      return;
    }
    if (!this.dropdownRef) {
      return;
    }
    const isSubmenu = this.isAnchorSubmenu();

    let positionConfig: Partial<ComputePositionConfig> = {
      strategy: this.positioningStrategy,
      middleware: [],
    };

    if (!this.suppressAutomaticPlacement) {
      positionConfig.middleware.push(
        flip({ fallbackStrategy: 'initialPlacement' })
      );
    }

    positionConfig.placement = isSubmenu ? 'right-start' : this.placement;

    positionConfig.middleware = [
      ...positionConfig.middleware,
      inline(),
      shift(),
    ];

    if (this.offset) {
      positionConfig.middleware.push(offset(this.offset));
    }

    if (this.autoUpdateCleanup) {
      this.autoUpdateCleanup();
      this.autoUpdateCleanup = null;
    }

    this.autoUpdateCleanup = autoUpdate(
      this.anchorElement,
      this.dropdownRef,
      async () => {
        const computeResponse = await computePosition(
          this.anchorElement,
          this.dropdownRef,
          positionConfig
        );

        Object.assign(this.dropdownRef.style, {
          top: '0',
          left: '0',
          transform: `translate(${Math.round(computeResponse.x)}px,${Math.round(
            computeResponse.y
          )}px)`,
        });
        if (this.overwriteDropdownStyle) {
          const overwriteStyle = await this.overwriteDropdownStyle({
            dropdownRef: this.dropdownRef,
            triggerRef: this.triggerElement as HTMLElement,
          });

          Object.assign(this.dropdownRef.style, overwriteStyle);
        }
      },
      {
        ancestorResize: true,
        ancestorScroll: true,
        elementResize: true,
      }
    );
  }

  private isDropdownInsideAnotherDropdown(element: HTMLElement) {
    return (
      element.hasAttribute('data-ix-dropdown-trigger') &&
      !element.dispatchEvent(
        new CustomEvent('check-nested-dropdown', {
          bubbles: true,
          composed: true,
          cancelable: true,
        })
      )
    );
  }

  async componentDidLoad() {
    this.changedTrigger(this.trigger, null);

    // Event listener to check if a dropdown is inside another dropdown
    // cancellation of the event will prevent the closing of the parent dropdown
    this.hostElement.addEventListener('check-nested-dropdown', (e) => {
      e.preventDefault();
      e.stopPropagation();
    });
  }

  async componentDidRender() {
    await this.applyDropdownPosition();
    this.anchorElement = await (this.anchor
      ? this.resolveElement(this.anchor)
      : this.resolveElement(this.trigger));

    if (
      this.isAnchorSubmenu() &&
      this.anchorElement?.tagName === 'IX-DROPDOWN-ITEM'
    ) {
      (this.anchorElement as HTMLIxDropdownItemElement).isSubMenu = true;
    }
  }

  private isClickInsideDropdown(event: PointerEvent) {
    const rect = this.dropdownRef.getBoundingClientRect();
    return (
      rect.top <= event.clientY &&
      event.clientY <= rect.top + rect.height &&
      rect.left <= event.clientX &&
      event.clientX <= rect.left + rect.width
    );
  }

  disconnectedCallback() {
    if (this.autoUpdateCleanup) {
      this.autoUpdateCleanup();
    }
  }

  /**
   * Update position of dropdown
   */
  @Method()
  async updatePosition() {
    this.applyDropdownPosition();
  }

  render() {
    return (
      <Host
        data-ix-dropdown={this.localUId}
        ref={(ref) => (this.dropdownRef = ref)}
        class={{
          'dropdown-menu': true,
          show: this.show,
          overflow: true,
        }}
        style={{
          margin: '0',
          minWidth: '0px',
          position: this.positioningStrategy,
        }}
        role="list"
      >
        <div style={{ display: 'contents' }}>
          {this.header && <div class="dropdown-header">{this.header}</div>}

          <slot></slot>
        </div>
      </Host>
    );
  }
}<|MERGE_RESOLUTION|>--- conflicted
+++ resolved
@@ -136,51 +136,6 @@
     this.openBind = this.open.bind(this);
     this.focusInBind = this.focusIn.bind(this);
     this.focusOutBind = this.focusOut.bind(this);
-<<<<<<< HEAD
-
-    if (dropdownDisposer.has(this.localUId)) {
-      console.warn('Dropdown with duplicated ID detected');
-    }
-
-    dropdownDisposer.set(this.localUId, {
-      dispose: this.close.bind(this),
-      element: this.hostElement,
-      child: null,
-    });
-
-    const parentDropdown = this.closestPassShadow(
-      this.hostElement.parentNode,
-      'ix-dropdown'
-    );
-    if (parentDropdown) {
-      for (let entry of dropdownDisposer.values()) {
-        if (entry.element === parentDropdown) {
-          entry.child = this.hostElement;
-        }
-      }
-    }
-  }
-
-  closestPassShadow(node, selector) {
-    if (!node) {
-      return null;
-    }
-
-    if (node instanceof ShadowRoot) {
-      return this.closestPassShadow(node.host, selector);
-    }
-
-    if (node instanceof HTMLElement) {
-      if (node.matches(selector)) {
-        return node;
-      } else {
-        return this.closestPassShadow(node.parentNode, selector);
-      }
-    }
-
-    return this.closestPassShadow(node.parentNode, selector);
-=======
->>>>>>> 3b600349
   }
 
   get dropdownItems() {
