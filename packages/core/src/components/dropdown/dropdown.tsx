--- conflicted
+++ resolved
@@ -387,11 +387,7 @@
       this.registerKeyListener();
     } else {
       this.arrowFocusController?.disconnect();
-<<<<<<< HEAD
       this.itemObserver?.disconnect();
-=======
-      this.itemObserver.disconnect();
->>>>>>> 9ef6dac7
       this.disposeKeyListener?.();
     }
   }
