/*
 * SPDX-FileCopyrightText: 2023 Siemens AG
 *
 * SPDX-License-Identifier: MIT
 *
 * This source code is licensed under the MIT license found in the
 * LICENSE file in the root directory of this source tree.
 */
import { expect } from '@playwright/test';
import { regressionTest } from '@utils/test';

regressionTest('renders', async ({ mount, page }) => {
  await mount(`
    <ix-pagination>
    </ix-pagination>
  `);
  const element = page.locator('ix-pagination');

  await expect(element).toHaveClass(/hydrated/);
});

regressionTest('advanced', async ({ mount, page }) => {
  await mount(`
    <ix-pagination advanced>
    </ix-pagination>
  `);
  const element = page.locator('ix-pagination[advanced]');

  await expect(element).toHaveClass(/hydrated/);
});

regressionTest('open show number of page dropdown', async ({ mount, page }) => {
  await mount(`
    <ix-pagination advanced>
    </ix-pagination>
  `);
  const element = page.locator('ix-pagination[advanced]');

  await element.getByRole('button').nth(-1).click();

  const dropdown = element.locator('ix-dropdown');

  await expect(dropdown).toBeVisible();
});

regressionTest(
  'should dispatch items count change',
  async ({ mount, page }) => {
    await mount(`
    <ix-pagination advanced>
    </ix-pagination>
  `);
    const pagination = page.locator('ix-pagination');

<<<<<<< HEAD
    const itemChanged = pagination.evaluate((elm) => {
      return new Promise<number>((resolve) => {
        elm.addEventListener('itemCountChanged', (e: CustomEvent) =>
          resolve(e.detail)
        );
      });
=======
  const itemChanged = pagination.evaluate((elm) => {
    return new Promise<number>((resolve) => {
      elm.addEventListener('itemCountChanged', (event) =>
        resolve((event as CustomEvent<number>).detail)
      );
>>>>>>> 6e41ae32
    });

    await pagination.getByRole('button').nth(-1).click();

    await pagination.locator('ix-dropdown-item').nth(3).click();
    await expect(pagination.locator('ix-dropdown')).not.toBeVisible();

    await expect(pagination).toHaveClass(/hydrated/);
    expect(await itemChanged).toBe(40);
  }
);<|MERGE_RESOLUTION|>--- conflicted
+++ resolved
@@ -52,20 +52,12 @@
   `);
     const pagination = page.locator('ix-pagination');
 
-<<<<<<< HEAD
     const itemChanged = pagination.evaluate((elm) => {
       return new Promise<number>((resolve) => {
-        elm.addEventListener('itemCountChanged', (e: CustomEvent) =>
-          resolve(e.detail)
+        elm.addEventListener('itemCountChanged', (event) =>
+          resolve((event as CustomEvent<number>).detail)
         );
       });
-=======
-  const itemChanged = pagination.evaluate((elm) => {
-    return new Promise<number>((resolve) => {
-      elm.addEventListener('itemCountChanged', (event) =>
-        resolve((event as CustomEvent<number>).detail)
-      );
->>>>>>> 6e41ae32
     });
 
     await pagination.getByRole('button').nth(-1).click();
