/*
 * SPDX-FileCopyrightText: 2024 Siemens AG
 *
 * SPDX-License-Identifier: MIT
 *
 * This source code is licensed under the MIT license found in the
 * LICENSE file in the root directory of this source tree.
 */

import {
  Component,
  Element,
  Event,
  EventEmitter,
  h,
  Host,
  Listen,
  Method,
  Prop,
  State,
  Watch,
} from '@stencil/core';
import anime from 'animejs';
import { ApplicationSidebarToggleEvent } from '../application-sidebar/events';
import { showAppSwitch } from '../utils/app-switch';
import { ApplicationLayoutContext } from '../utils/application-layout/context';
import { applicationLayoutService } from '../utils/application-layout/service';
import { Breakpoint } from '../utils/breakpoints';
import { ContextType, useContextConsumer } from '../utils/context';
import { menuController } from '../utils/menu-service/menu-service';
import { convertToRemString } from '../utils/rwd.util';
import { themeSwitcher } from '../utils/theme-switcher';
import { iconApps } from '@siemens/ix-icons/icons';

@Component({
  tag: 'ix-menu',
  styleUrl: 'menu.scss',
  shadow: true,
})
export class Menu {
  @Element() hostElement!: HTMLIxMenuElement;

  /**
   * Is settings tab visible
   */
  @Prop({ mutable: true }) showSettings = false;

  /**
   * Is about tab visible
   */
  @Prop({ mutable: true }) showAbout = false;

  /**
   * Show toggle between light and dark variant. Only if the provided theme have implemented both!
   */
  @Prop() enableToggleTheme = false;

  /**
   * Is settings tab is visible
   */
  @Prop() enableSettings = true;

  /** @internal */
  @Prop() enableMapExpand = false;

  /**
   * Should only be set if you use ix-menu standalone
   */
  @Prop() applicationName?: string;

  /**
   * Should only be set if you use ix-menu standalone
   */
  @Prop() applicationDescription = '';

  /**
   * Maximum number of menu items to show in case enough vertical space is available.
   * Extra menu items will be collapsed to 'show more' menu item.
   *
   * @deprecated - Has no effect on component. Will get removed with next major release (v3)
   */
  @Prop() maxVisibleMenuItems = 9;

  /**
   * Accessibility i18n label for the burger menu of the sidebar
   */
  @Prop() i18nExpandSidebar = 'Expand sidebar';

  /**
   *  Toggle the expand state of the menu
   */
  @Prop({ mutable: true, reflect: true }) expand = false;

  /**
   *  If set the menu will be expanded initially. This will only take effect at the breakpoint 'lg'.
   *
   *  @since 2.2.0
   */
  @Prop() startExpanded = false;

  /**
   * Menu stays pinned to the left
   */
  @Prop() pinned = false;

  @Watch('pinned')
  pinnedChange(newPinned: boolean) {
    if (this.applicationLayoutContext?.host === 'map-navigation') {
      console.warn('ix-map-navigation does not support pinning of the menu');
      return;
    }
    this.setPinned(this.pinned);
    if (newPinned) {
      applicationLayoutService.disableBreakpointDetection();
      applicationLayoutService.setBreakpoint('lg');
      return;
    }

    applicationLayoutService.enableBreakpointDetection();
  }

  /**
   */
  @Prop() i18nLegal = 'About & legal information';

  /**
   */
  @Prop() i18nSettings = 'Settings';

  /**
   */
  @Prop() i18nToggleTheme = 'Toggle theme';

  /**
   */
  @Prop() i18nExpand = ' Expand';

  /**
   */
  @Prop() i18nCollapse = 'Collapse';

  /**
   * Menu expanded
   */
  @Event() expandChange!: EventEmitter<boolean>;

  /**
   * Map Sidebar expanded
   */
  @Event() mapExpandChange!: EventEmitter<boolean>;

  @State() showPinned = false;
  @State() mapExpand = true;
  @State() breakpoint: Breakpoint = 'lg';
  @State() itemsScrollShadowTop = false;
  @State() itemsScrollShadowBottom = false;
  @State() applicationLayoutContext?: ContextType<
    typeof ApplicationLayoutContext
  >;
  private isTransitionDisabled = false;

  // FBC IAM workaround #488
  private readonly isVisible = (elm: HTMLElement) => {
    return (
      elm.style.display !== 'none' &&
      elm.parentElement?.parentElement?.style.display !== 'none'
    );
  };

  get popoverArea() {
    return this.hostElement.shadowRoot!.querySelector('#popover-area');
  }

  get menu() {
    return this.hostElement.shadowRoot!.querySelector('.menu');
  }

  get menuItemsContainer(): HTMLDivElement {
    return this.menu!.querySelector('.tabs')!;
  }

  get overlayContainer() {
    return this.hostElement.shadowRoot!.querySelector(
      '.menu-overlay'
    ) as HTMLDivElement;
  }

  get menuItems() {
    return Array.from(
      this.hostElement.querySelectorAll(
        'ix-menu-item:not(.internal-tab):not(.home-tab):not(.bottom-tab):not([slot="bottom"])'
      )
    ).filter((elm) => this.isVisible(elm as HTMLElement));
  }

  get menuBottomItems() {
    return Array.from(
      this.hostElement.querySelectorAll(
        'ix-menu-item.bottom-tab:not(.internal-tab):not(.home-tab)'
      )
    ).filter((elm) => this.isVisible(elm as HTMLElement));
  }

  get homeTab() {
    return this.hostElement.querySelector('ix-menu-item.home-tab');
  }

  get moreItemsDropdown(): HTMLElement {
    return this.hostElement.shadowRoot!.querySelector(
      '.internal-tab ix-dropdown'
    )!;
  }

  get isMoreItemsDropdownEmpty(): boolean {
    return (
      this.hostElement.shadowRoot!.querySelectorAll(
        '.internal-tab ix-dropdown .appended'
      ).length === 0
    );
  }

  get moreItemsDropdownItems() {
    return this.hostElement.shadowRoot!.querySelectorAll(
      '.internal-tab ix-dropdown ix-menu-item'
    );
  }

  get activeMoreTabContainer() {
    return this.hostElement.shadowRoot!.querySelector('.active-more-tab');
  }

  get activeMoreTab() {
    return this.hostElement.shadowRoot!.querySelector(
      '.active-more-tab ix-menu-item'
    );
  }

  get aboutPopoverContainer(): HTMLElement {
    return this.hostElement.querySelector('.about-news')!;
  }

  get aboutNewsPopover(): HTMLIxMenuAboutNewsElement {
    return (
      document.querySelector('ix-menu-about-news') ??
      this.hostElement.querySelector('ix-menu-about-news')!
    );
  }

  get aboutTab(): HTMLElement | null {
    return this.hostElement.shadowRoot!.querySelector('#aboutAndLegal');
  }

  get about(): HTMLIxMenuAboutElement | null {
    return this.hostElement.querySelector('ix-menu-about');
  }

  get settings(): HTMLIxMenuSettingsElement | null {
    return this.hostElement.querySelector('ix-menu-settings');
  }

  get isSettingsEmpty(): boolean {
    return (
      Array.from(
        this.hostElement.shadowRoot!.querySelectorAll('ix-menu-settings-item')
      ).length === 0
    );
  }

  get tabsContainer() {
    return this.hostElement;
  }

  componentDidLoad() {
    requestAnimationFrame(() => {
      this.handleOverflowIndicator();
    });

    if (this.pinned) {
      this.pinnedChange(this.pinned);
    }
  }

  componentWillLoad() {
    useContextConsumer(
      this.hostElement,
      ApplicationLayoutContext,
      (ctx) => {
        this.applicationLayoutContext = ctx;
        if (ctx.hideHeader === true) {
          this.onBreakpointChange('md');
          return;
        }

        this.onBreakpointChange(applicationLayoutService.breakpoint);
      },
      true
    );

    menuController.register(this.hostElement);
    applicationLayoutService.onChange.on((breakpoint) =>
      this.onBreakpointChange(breakpoint)
    );
    this.onBreakpointChange(applicationLayoutService.breakpoint, true);
  }

  componentDidRender() {
    if (!this.about) {
      this.aboutNewsPopover.show = false;
    }
    this.appendFragments();
  }

  private setPinned(pinned: boolean) {
    this.showPinned = pinned;
    menuController.setIsPinned(pinned);
  }

  private onBreakpointChange(mode: Breakpoint, initial = false) {
    if (!this.applicationLayoutContext && mode === 'sm') {
      return;
    }
    if (this.applicationLayoutContext?.host === 'map-navigation') {
      this.breakpoint = 'md';
      return;
    }
    if (!this.applicationLayoutContext) {
      return;
    }

    if (this.applicationLayoutContext.hideHeader && mode === 'sm') {
      return;
    }

    this.setPinned(mode === 'lg');
    if (initial || mode !== this.breakpoint)
      this.toggleMenu(mode === 'lg' && this.startExpanded);

    this.breakpoint = mode;
  }

  private appendFragments() {
    this.appendAboutNewsPopover();
  }

  private getAboutPopoverVerticalPosition() {
    const heightArrow = 12;
    const offsetArrow = 6;
    const rectAbout = this.aboutTab?.getBoundingClientRect() || {
      bottom: -window.innerHeight,
      height: 0,
    };
    const offset =
      window.innerHeight -
      (rectAbout.bottom - rectAbout.height / 2 + heightArrow / 2 + offsetArrow);
    return convertToRemString(offset);
  }

  private appendAboutNewsPopover() {
    if (!this.aboutNewsPopover || !this.about) {
      return;
    }

    this.aboutNewsPopover.style.bottom = this.getAboutPopoverVerticalPosition();

    if (!this.popoverArea?.contains(this.aboutNewsPopover)) {
      const showMore = () => {
        if (this.aboutNewsPopover?.aboutItemLabel && this.about) {
          this.about.activeTabLabel = this.aboutNewsPopover.aboutItemLabel;
          this.toggleAbout(true);
        }
      };

      this.aboutNewsPopover.addEventListener('showMore', showMore.bind(this));
      document.body.appendChild(this.aboutNewsPopover);
    }
  }

  /**
   * Toggle map sidebar expand
   * @param show
   */
  @Method()
  async toggleMapExpand(show?: boolean) {
    if (show !== undefined) {
      this.mapExpand = show;
    } else {
      this.mapExpand = !this.mapExpand;
    }
  }

  /**
   * Toggle menu
   * @param show
   */
  @Method()
  async toggleMenu(show?: boolean) {
    if (show !== undefined) {
      this.expand = show;
    } else {
      this.expand = !this.expand;
    }

    if (this.aboutNewsPopover) {
      this.aboutNewsPopover.expanded = this.expand;
    }

    this.expandChange.emit(this.expand);

    this.isTransitionDisabled = false;
    this.checkTransition();

    if (this.breakpoint == 'sm' && this.expand) {
      setTimeout(() => {
        this.handleOverflowIndicator();
      }, 100);
    }
  }

  /**
   * Disable transition of overlay while menu animation is running.
   */
  private checkTransition() {
    const container = this.overlayContainer;

    if (!container) {
      return;
    }

    if (this.isTransitionDisabled) {
      container.style.transitionProperty = 'left';
    } else {
      container.style.transitionProperty = 'all';
    }
  }

  private isOverlayVisible() {
    return this.showAbout || this.showSettings;
  }

  /**
   * Toggle Settings tabs
   * @param show
   */
  @Method()
  async toggleSettings(show: boolean) {
    if (!this.settings) {
      return;
    }

    if (!this.isOverlayVisible()) {
      this.animateOverlayFadeIn();
    }

    if (show) {
      this.resetOverlay();
      this.showSettings = show;
      this.settings.show = this.showSettings;
    } else {
      this.onOverlayClose();
    }
  }

  /**
   * Toggle About tabs
   * @param show
   */
  @Method()
  async toggleAbout(show: boolean) {
    if (!this.about) {
      return;
    }

    if (!this.isOverlayVisible()) {
      this.animateOverlayFadeIn();
    }

    if (show) {
      this.resetOverlay();
      this.showAbout = show;
      this.about.show = this.showAbout;
    } else {
      this.onOverlayClose();
    }
  }

  private resetOverlay() {
    this.showSettings = false;
    this.showAbout = false;

    if (this.settings) {
      this.settings.show = false;
    }

    if (this.about) {
      this.about.show = false;
    }
  }

  private getCollapseText() {
    return this.mapExpand ? this.i18nCollapse : this.i18nExpand;
  }

  private getCollapseIcon() {
    return this.mapExpand ? 'navigation-left' : 'navigation-right';
  }

  private isMenuItemClicked(event: Event) {
    if (event.target instanceof HTMLElement) {
      return event.target.tagName === 'IX-MENU-ITEM';
    }

    return false;
  }

  @Listen('resize', { target: 'window' })
  private handleOverflowIndicator() {
    const { clientHeight, scrollTop, scrollHeight } = this.menuItemsContainer;
    this.itemsScrollShadowTop = scrollTop > 0;
    this.itemsScrollShadowBottom =
      Math.round(scrollTop + clientHeight) < scrollHeight;
  }

  @Listen('close')
  onOverlayClose() {
    this.animateOverlayFadeOut(() => {
      this.resetOverlay();
    });
  }

  private animateOverlayFadeIn() {
    requestAnimationFrame(() => {
      anime({
        targets: this.overlayContainer,
        duration: 300,
        backdropFilter: [0, 'blur(1rem)'],
        translateX: ['-4rem', 0],
        opacity: [0, 1],
        easing: 'easeInSine',
        begin: () => {
          if (this.showPinned) {
            return;
          }

          this.toggleMenu(false);
        },
      });
    });
  }

  private animateOverlayFadeOut(onComplete: Function) {
    requestAnimationFrame(() => {
      anime({
        targets: this.overlayContainer,
        duration: 300,
        backdropFilter: ['blur(1rem)', 0],
        translateX: [0, '-4rem'],
        opacity: [1, 0],
        easing: 'easeInSine',
        complete: () => onComplete(),
      });
    });
  }

  private onMenuItemsClick(event: Event) {
    if (this.isMenuItemClicked(event)) {
      if (!this.showPinned) {
        this.toggleMenu(false);
      }
      this.onOverlayClose();
    }
  }

  private isHiddenFromViewport() {
    return this.breakpoint === 'sm' && this.expand === false;
  }

  private sidebarToggle() {
    this.mapExpandChange.emit(this.mapExpand);

    this.hostElement.dispatchEvent(
      new ApplicationSidebarToggleEvent(this.mapExpand)
    );
  }

  render() {
    return (
      <Host
        class={{
          expanded: this.expand,
          [`breakpoint-${this.breakpoint}`]: true,
        }}
        slot="menu"
      >
        <nav
          class={{
            menu: true,
            expanded: this.expand,
          }}
        >
          <div class="menu-buttons">
            {this.breakpoint !== 'sm' && (
              <ix-menu-expand-icon
                breakpoint={this.breakpoint}
                expanded={this.expand}
                pinned={this.pinned}
                class="menu-expand-icon"
                ixAriaLabel={this.i18nExpandSidebar}
                onClick={async () => this.toggleMenu()}
                data-testid="expand-collapse-menu"
              ></ix-menu-expand-icon>
            )}
            {this.breakpoint === 'sm' &&
              this.applicationLayoutContext?.appSwitchConfig && (
                <ix-icon-button
<<<<<<< HEAD
                  onClick={() =>
                    showAppSwitch(this.applicationLayoutContext.appSwitchConfig)
                  }
                  icon={iconApps}
=======
                  onClick={() => {
                    if (this.applicationLayoutContext?.appSwitchConfig) {
                      showAppSwitch(
                        this.applicationLayoutContext.appSwitchConfig
                      );
                    }
                  }}
                  icon="apps"
>>>>>>> 0b41424d
                  ghost
                ></ix-icon-button>
              )}
          </div>

          <div
            id="menu-tabs"
            style={{
              display: 'contents',
            }}
            onClick={(e) => this.onMenuItemsClick(e)}
          >
            <div class="tabs-shadow-container">
              <div
                class={{
                  'tabs--shadow': true,
                  'tabs--shadow-top': true,
                  'tabs--shadow--show': this.itemsScrollShadowTop,
                }}
              ></div>
              <div
                class={{
                  tabs: true,
                  'show-scrollbar': this.expand,
                }}
                onScroll={() => this.handleOverflowIndicator()}
              >
                <div class="menu-avatar">
                  <slot name="ix-menu-avatar"></slot>
                </div>
                <slot name="home"></slot>
                {this.breakpoint !== 'sm' || !this.isHiddenFromViewport() ? (
                  <slot></slot>
                ) : null}
              </div>
              <div
                class={{
                  'tabs--shadow': true,
                  'tabs--shadow-bottom': true,
                  'tabs--shadow--show': this.itemsScrollShadowBottom,
                }}
              ></div>
            </div>
          </div>
          <div class="bottom-tab-divider"></div>
          {this.settings ? (
            <ix-menu-item
              disabled={this.isHiddenFromViewport()}
              id="settings"
              class={{
                'internal-tab': true,
                'bottom-tab': true,
                active: this.showSettings,
              }}
              icon={'cogwheel'}
              onClick={async () => this.toggleSettings(!this.showSettings)}
              label={this.i18nSettings}
            ></ix-menu-item>
          ) : null}
          <div onClick={(e) => this.onMenuItemsClick(e)}>
            <slot name="bottom"></slot>
          </div>

          <div id="popover-area"></div>
          {this.about ? (
            <ix-menu-item
              disabled={this.isHiddenFromViewport()}
              id="aboutAndLegal"
              class={{
                'internal-tab': true,
                'bottom-tab': true,
                active: this.showAbout,
              }}
              icon={'info'}
              onClick={async () => this.toggleAbout(!this.showAbout)}
              label={this.i18nLegal}
            ></ix-menu-item>
          ) : null}
          {this.enableToggleTheme ? (
            <ix-menu-item
              disabled={this.isHiddenFromViewport()}
              id="toggleTheme"
              onClick={() => themeSwitcher.toggleMode()}
              class="internal-tab bottom-tab"
              icon={'light-dark'}
              label={this.i18nToggleTheme}
            ></ix-menu-item>
          ) : null}
          {this.enableMapExpand || this.applicationLayoutContext?.sidebar ? (
            <ix-menu-item
              disabled={this.isHiddenFromViewport()}
              id="menu-collapse"
              onClick={() => this.sidebarToggle()}
              class="internal-tab bottom-tab"
              icon={`${this.getCollapseIcon()}`}
              label={this.getCollapseText()}
            ></ix-menu-item>
          ) : null}
        </nav>
        <div
          class={{
            'menu-overlay': true,
            visible: this.isOverlayVisible(),
            expanded: this.expand,
          }}
          onTransitionEnd={() => {
            this.isTransitionDisabled = true;
            this.checkTransition();
          }}
        >
          <div class={'menu-overlay-container'}>
            {this.showSettings ? <slot name="ix-menu-settings"></slot> : null}
          </div>
          <div class={'menu-overlay-container'}>
            {this.showAbout ? <slot name="ix-menu-about"></slot> : null}
          </div>
        </div>
      </Host>
    );
  }
}<|MERGE_RESOLUTION|>--- conflicted
+++ resolved
@@ -612,12 +612,6 @@
             {this.breakpoint === 'sm' &&
               this.applicationLayoutContext?.appSwitchConfig && (
                 <ix-icon-button
-<<<<<<< HEAD
-                  onClick={() =>
-                    showAppSwitch(this.applicationLayoutContext.appSwitchConfig)
-                  }
-                  icon={iconApps}
-=======
                   onClick={() => {
                     if (this.applicationLayoutContext?.appSwitchConfig) {
                       showAppSwitch(
@@ -625,8 +619,7 @@
                       );
                     }
                   }}
-                  icon="apps"
->>>>>>> 0b41424d
+                  icon={iconApps}
                   ghost
                 ></ix-icon-button>
               )}
