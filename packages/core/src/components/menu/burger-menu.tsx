--- conflicted
+++ resolved
@@ -50,33 +50,45 @@
           expanded: this.expanded,
         }}
       >
-<<<<<<< HEAD
-        <button
-          class="burger-menu-button"
-          type="button"
-          aria-label={this.ixAriaLabel ? this.ixAriaLabel : null}
-          aria-pressed={a11yBoolean(this.expanded)}
-        >
-=======
         {this.pinned ? (
           <ix-icon-button icon="double-chevron-right" ghost></ix-icon-button>
         ) : (
->>>>>>> d98cabc6
-          <svg
-            xmlns="http://www.w3.org/2000/svg"
-            viewBox="0 0 24 24"
-            width="24"
-            height="24"
+          <button
+            class="burger-menu-button"
+            type="button"
+            aria-label={this.ixAriaLabel ? this.ixAriaLabel : null}
+            aria-pressed={a11yBoolean(this.expanded)}
           >
-            <rect class="line line-1" x="2" y="5" width="20" height="2"></rect>
-            <rect class="line line-2" x="2" y="11" width="13" height="2"></rect>
-            <rect class="line line-3" x="2" y="17" width="20" height="2"></rect>
-          </svg>
-<<<<<<< HEAD
-        </button>
-=======
+            <svg
+              xmlns="http://www.w3.org/2000/svg"
+              viewBox="0 0 24 24"
+              width="24"
+              height="24"
+            >
+              <rect
+                class="line line-1"
+                x="2"
+                y="5"
+                width="20"
+                height="2"
+              ></rect>
+              <rect
+                class="line line-2"
+                x="2"
+                y="11"
+                width="13"
+                height="2"
+              ></rect>
+              <rect
+                class="line line-3"
+                x="2"
+                y="17"
+                width="20"
+                height="2"
+              ></rect>
+            </svg>
+          </button>
         )}
->>>>>>> d98cabc6
       </Host>
     );
   }
