--- conflicted
+++ resolved
@@ -100,7 +100,6 @@
         </ix-menu>
       </ix-application>
     `);
-<<<<<<< HEAD
     await page
       .locator('ix-application')
       .evaluate(
@@ -116,23 +115,7 @@
   }
 );
 
-regressionTest('should open and close settings', async ({ mount, page }) => {
-=======
-  await page
-    .locator('ix-application')
-    .evaluate(
-      (menu: HTMLIxBasicNavigationElement) => (menu.breakpoints = ['md'])
-    );
-  const menu = page.locator('ix-menu');
-  const menuButton = menu.locator('ix-menu-expand-icon');
-  await menuButton.click();
-
-  await expect(menu).toHaveClass(/expanded/);
-  await page.locator('ix-menu-item').click();
-  await expect(menu).toHaveClass(/expanded/);
-});
-
-test('should not open settings', async ({ mount, page }) => {
+regressionTest('should not open settings', async ({ mount, page }) => {
   await mount(`
       <ix-menu>
         <ix-menu-settings>
@@ -150,7 +133,7 @@
   await expect(settings).not.toBeVisible();
 });
 
-test('should not open about', async ({ mount, page }) => {
+regressionTest('should not open about', async ({ mount, page }) => {
   await mount(`
       <ix-menu>
         <ix-menu-about>
@@ -170,8 +153,7 @@
   await expect(about).not.toBeVisible();
 });
 
-test('should open and close settings', async ({ mount, page }) => {
->>>>>>> 9f78d84d
+regressionTest('should open and close settings', async ({ mount, page }) => {
   await mount(`
       <ix-menu>
         <ix-menu-about>
