--- conflicted
+++ resolved
@@ -1,19 +1,8 @@
-<<<<<<< HEAD
 // SPDX-FileCopyrightText: 2022 Siemens AG
 //
 // SPDX-License-Identifier: MIT
 
-import { Component, h, Host, State } from '@stencil/core';
-=======
-/**
- * COPYRIGHT (c) Siemens AG
- *
- * This source code is licensed under the MIT license found in the
- * LICENSE file in the root directory of this source tree.
- *
- */
 import { Component, h, Host } from '@stencil/core';
->>>>>>> ff0ce540
 
 @Component({
   tag: 'my-component',
