--- conflicted
+++ resolved
@@ -7,12 +7,8 @@
  * LICENSE file in the root directory of this source tree.
  */
 import { expect, Locator, Page } from '@playwright/test';
-<<<<<<< HEAD
 import { regressionTest } from '@utils/test';
-=======
-import { test } from '@utils/test';
 import { TreeItem } from '../tree-model';
->>>>>>> 79b01a78
 
 const defaultModel = {
   root: {
@@ -177,7 +173,7 @@
   await expect(newChildItem).toHaveCSS('padding-left', '32px');
 });
 
-test('dropdown trigger', async ({ mount, page }) => {
+regressionTest('dropdown trigger', async ({ mount, page }) => {
   const tree = await initializeTree(mount, page);
 
   await tree.evaluate(
