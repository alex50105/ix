--- conflicted
+++ resolved
@@ -7,13 +7,8 @@
  * LICENSE file in the root directory of this source tree.
  */
 import { expect, Locator, Page } from '@playwright/test';
-<<<<<<< HEAD
 import { Mount, regressionTest } from '@utils/test';
-import { TreeItem } from '../tree-model';
-=======
-import { Mount, test } from '@utils/test';
 import { TreeContext, TreeItem, TreeModel } from '../tree-model';
->>>>>>> 838c1923
 
 const defaultModel = {
   root: {
@@ -235,84 +230,86 @@
   await expect(dropdown2).toBeVisible();
 });
 
-test('Detach tree, re-attach, and verify virtual scrolling functionality', async ({
-  mount,
-  page,
-}) => {
-  const tree = await initializeTree(mount, page);
-
-  let treeElement: HTMLIxTreeElement | undefined;
-
-  await tree.evaluate((element: HTMLIxTreeElement) => {
-    treeElement = element;
-    const initializeTreeContext = (model: TreeModel<unknown>): TreeContext => {
-      const context: TreeContext = {};
-
-      Object.keys(model).forEach((id) => {
-        context[id] = {
-          isExpanded: model[id].hasChildren,
-          isSelected: false,
+regressionTest(
+  'Detach tree, re-attach, and verify virtual scrolling functionality',
+  async ({ mount, page }) => {
+    const tree = await initializeTree(mount, page);
+
+    let treeElement: HTMLIxTreeElement | undefined;
+
+    await tree.evaluate((element: HTMLIxTreeElement) => {
+      treeElement = element;
+      const initializeTreeContext = (
+        model: TreeModel<unknown>
+      ): TreeContext => {
+        const context: TreeContext = {};
+
+        Object.keys(model).forEach((id) => {
+          context[id] = {
+            isExpanded: model[id].hasChildren,
+            isSelected: false,
+          };
+        });
+
+        return context;
+      };
+
+      element.context = initializeTreeContext(element.model);
+
+      new Array(10).fill(0).forEach((_, index) => {
+        const id = `Item-${index}`;
+        treeElement!.model[id] = {
+          id,
+          data: {
+            name: id,
+          },
+          hasChildren: false,
+          children: [],
         };
+
+        treeElement?.model.root.children.push(id);
       });
 
-      return context;
-    };
-
-    element.context = initializeTreeContext(element.model);
-
-    new Array(10).fill(0).forEach((_, index) => {
-      const id = `Item-${index}`;
-      treeElement!.model[id] = {
-        id,
-        data: {
-          name: id,
-        },
-        hasChildren: false,
-        children: [],
-      };
-
-      treeElement?.model.root.children.push(id);
+      const parent = element.parentElement;
+      if (parent) {
+        parent.removeChild(element);
+      }
     });
 
-    const parent = element.parentElement;
-    if (parent) {
-      parent.removeChild(element);
-    }
-  });
-
-  await expect(tree).not.toBeVisible();
-
-  await page.evaluate(() => {
-    const newDiv = document.createElement('div');
-    newDiv.id = 'new-container';
-    newDiv.style.height = 'inherit';
-
-    document.querySelector('#mount > div')?.appendChild(newDiv);
-
-    if (treeElement !== undefined) {
-      newDiv.appendChild(treeElement);
-    }
-  });
-
-  await page.waitForSelector('ix-tree');
-
-  const newContainer = page.locator('#new-container');
-  const reattachedTree = newContainer.locator('ix-tree');
-
-  await expect(newContainer).toBeVisible();
-  await expect(reattachedTree).toBeVisible();
-
-  await reattachedTree.evaluate((element: HTMLIxTreeElement) => {
-    element.scrollTo({ top: element.scrollHeight, behavior: 'instant' });
-  });
-
-  const lastItem = reattachedTree.locator('ix-tree-item').last();
-  await expect(lastItem).toBeVisible();
-
-  await reattachedTree.evaluate((element: HTMLIxTreeElement) => {
-    element.scrollTo({ top: 0, behavior: 'instant' });
-  });
-
-  const firstItem = reattachedTree.locator('ix-tree-item').first();
-  await expect(firstItem).toBeVisible();
-});+    await expect(tree).not.toBeVisible();
+
+    await page.evaluate(() => {
+      const newDiv = document.createElement('div');
+      newDiv.id = 'new-container';
+      newDiv.style.height = 'inherit';
+
+      document.querySelector('#mount > div')?.appendChild(newDiv);
+
+      if (treeElement !== undefined) {
+        newDiv.appendChild(treeElement);
+      }
+    });
+
+    await page.waitForSelector('ix-tree');
+
+    const newContainer = page.locator('#new-container');
+    const reattachedTree = newContainer.locator('ix-tree');
+
+    await expect(newContainer).toBeVisible();
+    await expect(reattachedTree).toBeVisible();
+
+    await reattachedTree.evaluate((element: HTMLIxTreeElement) => {
+      element.scrollTo({ top: element.scrollHeight, behavior: 'instant' });
+    });
+
+    const lastItem = reattachedTree.locator('ix-tree-item').last();
+    await expect(lastItem).toBeVisible();
+
+    await reattachedTree.evaluate((element: HTMLIxTreeElement) => {
+      element.scrollTo({ top: 0, behavior: 'instant' });
+    });
+
+    const firstItem = reattachedTree.locator('ix-tree-item').first();
+    await expect(firstItem).toBeVisible();
+  }
+);