--- conflicted
+++ resolved
@@ -109,22 +109,8 @@
         resolve();
       }
 
-<<<<<<< HEAD
-    const keyframes = [
-      {
-        opacity: 1,
-        easing: 'ease-in',
-      },
-      { opacity: 0 },
-    ];
-    const listElement = this.hostElement.shadowRoot!.querySelector('ul');
-    return listElement!.animate(keyframes, {
-      duration: EventList.fadeOutDuration,
-    }).finished;
-=======
       const keyframes = [{ opacity: 1, easing: 'easeInSine' }, { opacity: 0 }];
-
-      const listElement = this.hostElement.shadowRoot.querySelector('ul');
+      const listElement = this.hostElement.shadowRoot!.querySelector('ul');
 
       anime({
         targets: listElement,
@@ -135,7 +121,6 @@
         },
       });
     });
->>>>>>> 544ceed8
   }
 
   private triggerFadeIn() {
