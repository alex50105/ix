--- conflicted
+++ resolved
@@ -118,8 +118,16 @@
    * Text of date select button
    *
    * @since 1.1.0
-   */
-  @Prop() textSelectDate = 'Done';
+   * @deprecated since 2.1.0. Use `i18nDone`
+   */
+  @Prop() textSelectDate: string;
+
+  /**
+   * Text of date select button
+   *
+   * @since 2.1.0
+   */
+  @Prop({ attribute: 'i18n-done' }) i18nDone: string = 'Done';
 
   /**
    * The index of which day to start the week on, based on the Locale#weekdays array.
@@ -140,22 +148,9 @@
    * This combination can be configured over the delimiter
    *
    * @since 1.1.0
-<<<<<<< HEAD
    * @deprecated Not used anymore see `done` event
    */
   @Prop() eventDelimiter = ' - ';
-=======
-   * @deprecated since 2.1.0. Use `i18nDone`
-   */
-  @Prop() textSelectDate: string;
-
-  /**
-   * Text of date select button
-   *
-   * @since 2.1.0
-   */
-  @Prop({ attribute: 'i18n-done' }) i18nDone: string = 'Done';
->>>>>>> 9295b4be
 
   /**
    * Done event
@@ -221,7 +216,6 @@
   render() {
     return (
       <Host>
-<<<<<<< HEAD
         <ix-layout-grid class="no-padding">
           <ix-row>
             <ix-col class="no-padding">
@@ -262,48 +256,11 @@
                 class="btn-select-date btn-md-width"
                 onClick={() => this.onDone()}
               >
-                {this.textSelectDate}
+                {this.textSelectDate || this.i18nDone}
               </ix-button>
             </ix-col>
           </ix-row>
         </ix-layout-grid>
-=======
-        <div class="flex">
-          <div class="separator"></div>
-          <ix-date-picker
-            ref={(ref) => (this.datePickerElement = ref)}
-            corners="left"
-            individual={false}
-            range={this.range}
-            onDateChange={(event) => this.onDateChange(event)}
-            from={this.from}
-            to={this.to}
-            format={this.dateFormat}
-            minDate={this.minDate}
-            maxDate={this.maxDate}
-            eventDelimiter={this.eventDelimiter}
-          ></ix-date-picker>
-
-          <ix-time-picker
-            ref={(ref) => (this.timePickerElement = ref)}
-            corners="right"
-            individual={false}
-            showHour={this.showHour}
-            showMinutes={this.showMinutes}
-            showSeconds={this.showSeconds}
-            showTimeReference={this.showTimeReference}
-            onTimeChange={(event) => this.onTimeChange(event)}
-            time={this.time}
-            format={this.timeFormat}
-            timeReference={this.timeReference}
-          ></ix-time-picker>
-          <div class="separator"></div>
-        </div>
-
-        <ix-button class="btn-select-date" onClick={() => this.onDone()}>
-          {this.textSelectDate || this.i18nDone}
-        </ix-button>
->>>>>>> 9295b4be
       </Host>
     );
   }
