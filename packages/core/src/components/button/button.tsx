--- conflicted
+++ resolved
@@ -68,8 +68,6 @@
    * Temp. workaround until stencil issue is fixed (https://github.com/ionic-team/stencil/issues/2284)
    */
   submitButtonElement?: HTMLButtonElement;
-<<<<<<< HEAD
-=======
 
   @Listen('click', { capture: true })
   handleClick(event: Event) {
@@ -78,7 +76,6 @@
       event.preventDefault();
     }
   }
->>>>>>> 0b41424d
 
   componentDidLoad() {
     if (this.type === 'submit') {
