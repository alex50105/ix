/*
 * SPDX-FileCopyrightText: 2023 Siemens AG
 *
 * SPDX-License-Identifier: MIT
 *
 * This source code is licensed under the MIT license found in the
 * LICENSE file in the root directory of this source tree.
 */

import {
  Component,
  Event,
  EventEmitter,
  h,
  Host,
  Prop,
  State,
} from '@stencil/core';
import anime from 'animejs';
import { NotificationColor } from '../utils/notification-color';
import {
  iconClose,
  iconError,
  iconInfo,
  iconWarning,
} from '@siemens/ix-icons/icons';

@Component({
  tag: 'ix-message-bar',
  styleUrl: 'message-bar.scss',
  shadow: true,
})
export class MessageBar {
  /**
   * Specifies the type of the alert.
   */
  @Prop() type: 'danger' | 'warning' | 'info' = 'info';

  /**
   * If true, close button is enabled and alert can be dismissed by the user
   */
  @Prop() dismissible = true;

  /**
   * An event emitted when the close button is clicked
   */
  @Event() closedChange!: EventEmitter;

<<<<<<< HEAD
  @State() icon: string;
=======
  @State() icon?: 'error' | 'warning' | 'info';
>>>>>>> 6e41ae32

  @State() color?: NotificationColor;

  private static readonly duration = 300;

  private divElement?: HTMLElement;

  componentWillRender() {
    if (this.type === 'danger') {
      this.icon = iconError;
      this.color = 'color-alarm';
    }

    if (this.type === 'info') {
      this.icon = iconInfo;
      this.color = 'color-info';
    }

    if (this.type === 'warning') {
      this.icon = iconWarning;
      this.color = 'color-warning';
    }
  }

  private closeAlert(el: HTMLElement) {
    anime({
      targets: el,
      duration: MessageBar.duration,
      opacity: [1, 0],
      easing: 'easeOutSine',
      complete: () => {
        el.classList.add('d-none');
      },
    });
    this.closedChange.emit();
  }

  render() {
    return (
      <Host>
        <div
          class={{ 'message-container': true, [this.type]: true }}
          role="alert"
          ref={(el) => (this.divElement = el as HTMLElement)}
        >
          <ix-icon color={this.color} name={this.icon}></ix-icon>
          <div class="message-content">
            <slot></slot>
          </div>
          {this.dismissible ? (
            <ix-icon-button
              icon={iconClose}
              size="24"
              ghost={true}
              onClick={() => {
                if (this.divElement) {
                  this.closeAlert(this.divElement);
                }
              }}
              data-testid="close-btn"
            ></ix-icon-button>
          ) : (
            ''
          )}
        </div>
      </Host>
    );
  }
}<|MERGE_RESOLUTION|>--- conflicted
+++ resolved
@@ -46,11 +46,7 @@
    */
   @Event() closedChange!: EventEmitter;
 
-<<<<<<< HEAD
-  @State() icon: string;
-=======
-  @State() icon?: 'error' | 'warning' | 'info';
->>>>>>> 6e41ae32
+  @State() icon?: string;
 
   @State() color?: NotificationColor;
 
