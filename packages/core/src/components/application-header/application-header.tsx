--- conflicted
+++ resolved
@@ -237,30 +237,15 @@
             expanded={this.menuExpanded}
           ></ix-menu-expand-icon>
         )}
-<<<<<<< HEAD
-        {this.applicationLayoutContext?.appSwitchConfig &&
-          this.breakpoint !== 'sm' &&
-          this.suppressResponsive === false && (
-            <ix-icon-button
-              onClick={() => this.showAppSwitch()}
-              icon={iconApps}
-              ghost
-              class="app-switch"
-              data-testid="app-switch"
-            ></ix-icon-button>
-          )}
-        <div class="logo">
-=======
         {showApplicationSwitch && (
           <ix-icon-button
             onClick={() => this.showAppSwitch()}
-            icon="apps"
+            icon={iconApps}
             ghost
             class="app-switch"
           ></ix-icon-button>
         )}
         <div class={{ logo: true }}>
->>>>>>> f2622bd3
           <slot name="logo"></slot>
         </div>
         <ix-typography format="body-lg" class="name">
