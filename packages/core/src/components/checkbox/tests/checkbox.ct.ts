--- conflicted
+++ resolved
@@ -54,10 +54,7 @@
   await expect(checkboxElement).toBeDisabled();
 });
 
-<<<<<<< HEAD
-regressionTest('label', async ({ mount, page }) => {
-=======
-test(`disabled = undefined`, async ({ mount, page }) => {
+regressionTest(`disabled = undefined`, async ({ mount, page }) => {
   await mount(`<ix-checkbox label="some label"></ix-checkbox>`);
   const checkboxElement = page.locator('ix-checkbox');
   const nativeInput = checkboxElement.locator('input');
@@ -84,8 +81,7 @@
   await expect(label).toHaveCSS('color', checkboxLabelColor);
 });
 
-test('label', async ({ mount, page }) => {
->>>>>>> 3f5d0a4f
+regressionTest('label', async ({ mount, page }) => {
   await mount(`<ix-checkbox label="some label"></ix-checkbox>`);
   const checkboxElement = page.locator('ix-checkbox').locator('label');
   await expect(checkboxElement).toHaveText('some label');
