--- conflicted
+++ resolved
@@ -409,7 +409,6 @@
             {timepickerInformation.map((descriptor, index: number) => (
               <div class="flex">
                 <div class={{ columns: true, hidden: descriptor.hidden }}>
-<<<<<<< HEAD
                   <div class="column-header">{descriptor.header}</div>
                   <div
                     data-element-list-id={descriptor.unit}
@@ -433,61 +432,6 @@
                     ))}
                     <div class="element-list-padding"></div>
                   </div>
-=======
-                  <ix-icon-button
-                    size="16"
-                    onClick={() =>
-                      (this._time = this._time?.plus({
-                        [descriptor.unit]: 1,
-                      }))
-                    }
-                    ghost
-                    icon={iconChevronUpSmall}
-                    variant="primary"
-                    class="arrows"
-                  ></ix-icon-button>
-
-                  <input
-                    class="ix-form-control"
-                    name={descriptor.unit}
-                    type="number"
-                    placeholder={descriptor.placeholder}
-                    value={
-                      this._formattedTime
-                        ? this._formattedTime[descriptor.unit]
-                        : ''
-                    }
-                    onKeyDown={(e) => {
-                      if (e.key !== 'ArrowUp' && e.key !== 'ArrowDown') return;
-
-                      const value = e.key === 'ArrowUp' ? 1 : -1;
-                      this._time = this._time?.plus({
-                        [descriptor.unit]: value,
-                      });
-                      e.preventDefault();
-                    }}
-                    onChange={(e: any) => {
-                      let inputElement = e.target as HTMLInputElement;
-                      inputElement.value = this.timeUpdate(
-                        descriptor.unit,
-                        +inputElement.value
-                      ).toString();
-                    }}
-                  ></input>
-
-                  <ix-icon-button
-                    size="16"
-                    onClick={() =>
-                      (this._time = this._time?.minus({
-                        [descriptor.unit]: 1,
-                      }))
-                    }
-                    ghost
-                    icon={iconChevronDownSmall}
-                    variant="primary"
-                    class="arrows"
-                  ></ix-icon-button>
->>>>>>> b34d03b1
                 </div>
 
                 {index !== timepickerInformation.length - 1 && (
