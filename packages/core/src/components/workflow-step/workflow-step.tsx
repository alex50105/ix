--- conflicted
+++ resolved
@@ -69,17 +69,7 @@
    */
   @Prop() position: 'first' | 'last' | 'single' | 'undefined' = 'undefined';
 
-<<<<<<< HEAD
   @State() iconName?: string;
-=======
-  @State() iconName:
-    | 'circle'
-    | 'circle-dot'
-    | 'circle-filled'
-    | 'success'
-    | 'warning'
-    | 'error' = 'circle';
->>>>>>> 8726afc0
 
   @State() iconColor: string = 'workflow-step-icon-default--color';
 
@@ -117,11 +107,7 @@
         this.iconColor = 'color-success';
         break;
       case 'done':
-<<<<<<< HEAD
-        this.iconName = iconSuccess;
-=======
-        this.iconName = 'circle-filled';
->>>>>>> 8726afc0
+        this.iconName = iconCircleFilled;
         this.iconColor = 'workflow-step-icon-done--color';
         break;
       case 'warning':
