/*
 * SPDX-FileCopyrightText: 2023 Siemens AG
 *
 * SPDX-License-Identifier: MIT
 *
 * This source code is licensed under the MIT license found in the
 * LICENSE file in the root directory of this source tree.
 */

import {
  Component,
  Element,
  Event,
  EventEmitter,
  h,
  Host,
  Prop,
  State,
  Watch,
} from '@stencil/core';
import { BaseButton, BaseButtonProps } from '../button/base-button';
import { FilterState } from './filter-state';
import { InputState } from './input-state';
import { LogicalFilterOperator } from './logical-filter-operator';

@Component({
  tag: 'ix-category-filter',
  styleUrl: 'category-filter.scss',
  shadow: true,
})
export class CategoryFilter {
  private readonly ID_CUSTOM_FILTER_VALUE = 'CW_CUSTOM_FILTER_VALUE';

  @State() showDropdown: boolean;
  @State() private textInput?: HTMLInputElement;
  private formElement?: HTMLFormElement;
  private isScrollStateDirty: boolean;

  @Element() hostElement: HTMLIxCategoryFilterElement;

  @State() hasFocus: boolean;
  @State() categoryLogicalOperator = LogicalFilterOperator.EQUAL;
  @State() inputValue: string;
  @State() category: string;
  @State() filterTokens: Array<{
    id: string;
    value: string;
    operator: LogicalFilterOperator;
  }> = [];

  /**
   * If true the filter will be in disabled state
   */
  @Prop() disabled = false;

  /**
   * If true the filter will be in readonly mode
   */
  @Prop() readonly = false;

  /**
   * A set of search criteria to populate the component with.
   */
  @Prop() filterState: FilterState;

  /**
   * Placeholder text to be displayed in an empty input field.
   */
  @Prop() placeholder: string;

  /**
   * Configuration object hash used to populate the dropwdown menu for typeahead and quick selection functionality.
   * Each ID maps to an object with a label and an array of options to select from.
   */
  @Prop() categories: {
    [id: string]: {
      label: string;
      options: string[];
    };
  };

  /**
   * In certain use cases some categories may not be available for selection anymore.
   * To allow proper display of set filters with these categories this ID to label mapping can be populated.
   *
   * Configuration object hash used to supply labels to the filter chips in the input field.
   * Each ID maps to a string representing the label to display.
   */
  @Prop() nonSelectableCategories?: {
    [id: string]: string;
  } = {};

  /**
   * A list of strings that will be supplied as typeahead suggestions not tied to any categories.
   */
  @Prop() suggestions: string[];

  /**
   * The icon next to the actual text input
   * Defaults to 'search'
   */
  @Prop() icon = 'search';

  /**
   * Allows to hide the icon inside the text input.
   * Defaults to false
   */
  @Prop() hideIcon: boolean;

  /**
   * If set to true allows that a single category can be set more than once.
   * An already set category will not appear in the category dropdown if set to false.
   *
   * Defaults to true
   */
  @Prop() repeatCategories = true;

  /**
   * @internal For debugging purposes only!
   */
  @Prop() tmpDisableScrollIntoView = true;

  /**
   * i18n
   */
  @Prop() labelCategories = 'Categories';

  /**
   * i18n
   */
  @Prop() i18nPlainText = 'Filter by text';

  /**
   * Event dispatched whenever the a category gets selected in the dropdown
   */
  @Event() categoryChanged: EventEmitter<string>;

  /**
   * Event dispatched whenever the text input changes.
   */
  @Event() inputChanged: EventEmitter<InputState>;

  /**
   * Event dispatched whenever the filter state changes.
   */
  @Event() filterChanged: EventEmitter<FilterState>;

  @Watch('filterState')
  watchFilterState(newValue) {
    this.setFilterState(newValue);
  }

  componentDidLoad() {
    if (this.filterState !== undefined) {
      setTimeout(() => this.setFilterState(this.filterState));
    }

    this.hostElement?.addEventListener(
      'keydown',
      this.handleFormElementKeyDown.bind(this)
    );

    this.formElement?.addEventListener('submit', (e) => e.preventDefault());

    if (this.textInput == null) {
      console.warn(
        'ix-category-filter - unable to add event listeners to native input element'
      );
      return;
    }

    this.textInput.addEventListener('focusin', () => {
      this.hasFocus = true;
    });
    this.textInput.addEventListener('focusout', () => (this.hasFocus = false));
    this.textInput.addEventListener('input', () => {
      this.inputValue = this.textInput.value;
      const inputState = new InputState(this.inputValue, this.category);
      this.inputChanged.emit(inputState);
    });
    this.textInput.addEventListener(
      'keydown',
      this.handleInputElementKeyDown.bind(this)
    );
  }

  private setFilterState(state: FilterState) {
    this.filterTokens = [];

    for (const token of state.tokens) {
      this.addToken(
        token,
        this.ID_CUSTOM_FILTER_VALUE,
        this.categoryLogicalOperator,
        false
      );
    }

    for (const category of state.categories) {
      this.addToken(category.value, category.id, category.operator, false);
    }

    this.emitFilterEvent();
  }

  private closeDropdown() {
    if (this.disabled || this.readonly) {
      return;
    }

    this.hostElement.shadowRoot.querySelector('ix-dropdown').show = false;
  }

  private handleFormElementKeyDown(e: KeyboardEvent) {
    switch (e.code) {
      case 'Enter':
      case 'NumpadEnter':
        if (!document.activeElement.classList.contains('dropdown-item')) {
          return;
        }

        const token = document.activeElement.getAttribute('data-id');

        if (this.hasCategorySelection()) {
          if (this.category !== undefined) {
            this.addToken(token, this.category);
          } else if (
            document.activeElement.classList.contains('category-item-id')
          ) {
            this.selectCategory(token);
          }
        } else {
          this.addToken(token);
        }

        e.preventDefault();
        break;

      case 'ArrowUp':
        this.focusPreviousItem();
        e.preventDefault();
        break;

      case 'ArrowDown':
        this.showDropdown = true;
        this.focusNextItem();
        e.preventDefault();
        break;

      case 'Escape':
        this.closeDropdown();
        break;
    }
  }

  private focusPreviousItem() {
    const sibling = document.activeElement.previousSibling;
    if (sibling instanceof HTMLElement) {
      sibling.focus();
    }
  }

  private focusNextItem() {
    const sibling = document.activeElement.nextSibling;
    if (sibling instanceof HTMLElement) {
      sibling.focus();
    }
  }

  private handleInputElementKeyDown(e: KeyboardEvent) {
    switch (e.code) {
      case 'ArrowDown':
        const selector = `.category-item-${
          this.category !== undefined ? 'value' : 'id'
        }`;
        let item = this.hostElement.shadowRoot.querySelector(selector);

        if (item instanceof HTMLElement) {
          item.focus();
          e.stopPropagation();
        } else if (this.suggestions?.length) {
          item = this.hostElement.shadowRoot.querySelector('.category-item');
          if (item instanceof HTMLElement) {
            item.focus();
            e.stopPropagation();
          }
        }
        break;

      case 'Backspace':
        if (this.textInput.value !== '') {
          return;
        }

        if (this.category !== undefined) {
          this.category = undefined;
          return;
        }

        const tokenCount = this.filterTokens.length;
        if (tokenCount > 0) {
          this.removeToken(tokenCount - 1);
        }
        break;

      case 'Enter':
      case 'NumpadEnter':
        this.addToken(this.inputValue, this.category);
        e.preventDefault();
        break;
    }
  }

  private emitFilterEvent() {
    const tokens = this.filterTokens
      .filter((item) => item.id === this.ID_CUSTOM_FILTER_VALUE)
      .map((item) => item.value);
    const categories = this.filterTokens.filter(
      (item) => item.id !== this.ID_CUSTOM_FILTER_VALUE
    );
    const filterState: FilterState = {
      tokens,
      categories,
    };

    this.filterChanged.emit(filterState);
  }

  private addToken(
    token: string,
    category: string = this.ID_CUSTOM_FILTER_VALUE,
    operator = this.categoryLogicalOperator,
    emitEvent = true
  ) {
    if (token === undefined || token === null) {
      return;
    }

    const newToken = token.trim();

    if (newToken === '') {
      return;
    }

    if (this.hasToken(newToken)) {
      return;
    }

    const pair = { id: category, value: newToken, operator };
    this.filterTokens = [...this.filterTokens, pair];
    this.textInput.value = '';
    this.inputValue = '';
    this.categoryLogicalOperator = LogicalFilterOperator.EQUAL;

    if (this.category !== undefined) {
      this.category = undefined;
    }

    this.isScrollStateDirty = true;

    this.textInput.focus();

    if (emitEvent) {
      this.emitFilterEvent();
    }

    this.closeDropdown();
  }

  private removeToken(index: number) {
    this.filterTokens = this.filterTokens.filter((_, i) => i !== index);
    this.emitFilterEvent();
  }

  private getCategoryIds() {
    const ids = [];
    for (const id in this.categories) {
      if (Object.prototype.hasOwnProperty.call(this.categories, id)) {
        ids.push(id);
      }
    }

    return ids;
  }

  private selectCategory(category: string) {
    this.category = category;
    this.textInput.value = '';
    this.inputValue = '';
    this.textInput.focus();
    this.categoryChanged.emit(category);
  }

  private resetFilter(e: Event) {
    e.stopPropagation();
    this.closeDropdown();
    this.filterTokens = [];
    this.emitFilterEvent();
  }

  private filterMultiples(value: string) {
    if (this.repeatCategories) {
      return true;
    }

    const isCategoryAlreadySet = this.filterTokens.find(
      (token) => token.id === value
    );

    return !isCategoryAlreadySet;
  }

  private hasToken(token: string) {
    return this.filterTokens.some((filterToken) => {
      const hasSameValue = filterToken.value === token;

      if (!hasSameValue) {
        return false;
      }

      if (this.category !== undefined) {
        return this.category === filterToken.id;
      }

      if (filterToken.id) {
        return filterToken.id === this.ID_CUSTOM_FILTER_VALUE;
      }

      return hasSameValue;
    });
  }

  private filterDuplicateTokens(value: string) {
    return !this.hasToken(value);
  }

  private filterByInput(value: string) {
    if (this.inputValue === undefined || this.inputValue === '') {
      return true;
    }

    return value.toLowerCase().indexOf(this.inputValue.toLowerCase()) !== -1;
  }

  private toggleCategoryOperator() {
    switch (this.categoryLogicalOperator) {
      case LogicalFilterOperator.EQUAL:
        this.categoryLogicalOperator = LogicalFilterOperator.NOT_EQUAL;
        break;

      case LogicalFilterOperator.NOT_EQUAL:
        this.categoryLogicalOperator = LogicalFilterOperator.EQUAL;
        break;
    }
  }

  private getFilterChipLabel(value: {
    id: string;
    value: string;
    operator: LogicalFilterOperator;
  }): string {
    if (value.id === this.ID_CUSTOM_FILTER_VALUE) {
      return value.value;
    }

    const operatorString =
      value.operator === LogicalFilterOperator.EQUAL ? '=' : '!=';
    const label =
      this.categories[value.id]?.label ??
      this.nonSelectableCategories[value.id] ??
      value.id;

    return `${label} ${operatorString} ${value.value}`;
  }

  private getFilteredSuggestions() {
    if (!this.suggestions?.length) {
      return [];
    }

    return this.suggestions
      ?.filter((value) => this.filterByInput(value))
      .filter((value) => this.filterDuplicateTokens(value));
  }

  private hasCategorySelection() {
    return this.categories !== undefined;
  }

  private renderPlainSuggestions() {
    return (
      <div class="dropdown-item-container">
        {this.getFilteredSuggestions().map((suggestion) => (
          <button
            class="dropdown-item"
            data-id={suggestion}
            onClick={() => this.addToken(suggestion)}
            key={suggestion}
            title={suggestion}
          >
            {suggestion}
          </button>
        ))}
      </div>
    );
  }

  private renderOperatorButton() {
    const params: BaseButtonProps = {
      type: 'button',
      variant: 'secondary',
      outline: false,
      ghost: true,
      iconOnly: true,
      iconOval: false,
      selected: false,
      disabled: this.disabled,
      loading: false,
      icon: '',
      onClick: (e: Event) => {
        e.stopPropagation();
        this.toggleCategoryOperator();
      },
      extraClasses: {
        'btn-icon-32': true,
        'btn-toggle-operator': true,
      },
    };

    return (
      <BaseButton {...params}>
        {this.categoryLogicalOperator === LogicalFilterOperator.NOT_EQUAL
          ? '='
          : '!='}
      </BaseButton>
    );
  }

  private renderCategoryValues() {
    return (
      <div class="dropdown-item-container">
        {this.renderOperatorButton()}
        <div class="dropdown-header">
          {this.categories[this.category]?.label}
        </div>
        {this.categories[this.category]?.options
          .filter((value) => this.filterByInput(value))
          .filter((value) => this.filterDuplicateTokens(value))
          .map((id) => (
            <button
              class="dropdown-item category-item-value"
              data-id={id}
              title={id}
              key={id}
              onClick={() => this.addToken(id, this.category)}
            >
              {`${
                this.categoryLogicalOperator === LogicalFilterOperator.EQUAL
                  ? '='
                  : '!='
              } ${id}`}
            </button>
          ))}
      </div>
    );
  }

  private renderDropdownContent() {
    if (this.hasCategorySelection()) {
      if (this.category !== undefined) {
        return this.renderCategoryValues();
      } else {
        return this.renderCategorySelection();
      }
    } else return this.renderPlainSuggestions();
  }

  private renderCategorySelection() {
    return (
      <div class="dropdown-item-container">
        {this.getCategoryIds()
          ?.filter((id) => this.filterByInput(this.categories[id].label))
          .filter((id) => this.filterMultiples(id))
          .map((id) => (
            <button
              class="dropdown-item category-item category-item-id"
              data-id={id}
              title={this.categories[id].label}
              key={id}
              onClick={(e) => {
                e.preventDefault();
                this.selectCategory(id);
              }}
              tabindex="0"
            >
              {this.categories[id]?.label}
            </button>
          ))}
      </div>
    );
  }

  private getDropdownHeader() {
    if (this.categories !== undefined) {
      if (this.category !== undefined) {
        return null;
      } else {
        return this.labelCategories;
      }
    }

    return this.i18nPlainText;
  }

  componentDidRender() {
    if (this.isScrollStateDirty) {
      if (!this.tmpDisableScrollIntoView) {
        this.textInput.scrollIntoView();
      }
      this.isScrollStateDirty = false;
    }
  }

  private getResetButton() {
    return (
      <ix-icon-button
        onClick={(e) => this.resetFilter(e)}
        class={{
          'reset-button': true,
          'hide-reset-button':
            !this.filterTokens.length && this.category === undefined,
        }}
        ghost
        oval
        icon={'clear'}
        size="16"
      ></ix-icon-button>
    );
  }

  private getIconColor() {
    if (this.disabled) {
      return 'color-componentn-1';
    }

    if (this.readonly) {
      return 'color-std-txt';
    }

    return 'color-primary';
  }

  render() {
    return (
      <Host>
        <form ref={(el) => (this.formElement = el)}>
          <div
            read-only={this.readonly}
            class={{
              'input-container': true,
              disabled: this.disabled,
              focus: this.hasFocus,
              readonly: this.readonly,
              'no-icon': this.hideIcon,
            }}
          >
            <ix-icon
              color={this.getIconColor()}
              class={{ 'd-none': this.hideIcon }}
              name={this.icon}
              size="16"
            ></ix-icon>
            <div class="token-container">
              <ul class="list-unstyled">
                {this.filterTokens.map((value, index) => (
                  <li
                    key={value.toString()}
                    class={{
                      animate__animated: true,
                      animate__fadein: true,
                    }}
                  >
                    <ix-filter-chip
                      disabled={this.disabled}
                      readonly={this.readonly}
                      onClick={(e) => e.stopPropagation()}
                      onCloseClick={() => this.removeToken(index)}
                    >
                      {this.getFilterChipLabel(value)}
                    </ix-filter-chip>
                  </li>
                ))}
                {this.categories === undefined ? (
                  ''
                ) : (
                  <li
                    class={{
                      'category-preview': true,
                      'd-none': this.category === undefined,
                    }}
                  >
                    {this.categories[this.category]?.label}
                  </li>
                )}
                <input
                  class={{
                    'text-input': true,
                    'hide-placeholder':
                      this.readonly ||
                      this.disabled ||
                      this.category !== undefined,
                  }}
<<<<<<< HEAD
=======
                  autocomplete="off"
>>>>>>> 8c14d91a
                  name="category-filter-input"
                  disabled={this.disabled}
                  readonly={this.readonly}
                  ref={(el) => (this.textInput = el)}
                  type="text"
                  placeholder={this.placeholder}
                ></input>
              </ul>
            </div>
            {this.getResetButton()}
          </div>
        </form>

        {this.disabled || this.readonly ? (
          ''
        ) : (
          <ix-dropdown
            show={this.showDropdown}
            closeBehavior="outside"
            offset={{ mainAxis: 2 }}
            anchor={this.textInput}
            trigger={this.hostElement}
            header={this.getDropdownHeader()}
          >
            {this.renderDropdownContent()}
          </ix-dropdown>
        )}
      </Host>
    );
  }
}<|MERGE_RESOLUTION|>--- conflicted
+++ resolved
@@ -710,10 +710,7 @@
                       this.disabled ||
                       this.category !== undefined,
                   }}
-<<<<<<< HEAD
-=======
                   autocomplete="off"
->>>>>>> 8c14d91a
                   name="category-filter-input"
                   disabled={this.disabled}
                   readonly={this.readonly}
