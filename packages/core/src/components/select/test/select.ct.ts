/*
 * SPDX-FileCopyrightText: 2023 Siemens AG
 *
 * SPDX-License-Identifier: MIT
 *
 * This source code is licensed under the MIT license found in the
 * LICENSE file in the root directory of this source tree.
 */
import { expect } from '@playwright/test';
import { getFormValue, preventFormSubmission, test } from '@utils/test';

test('renders', async ({ mount, page }) => {
  await mount(`
        <ix-select>
          <ix-select-item value="11" label="Item 1">Test</ix-select-item>
          <ix-select-item value="22" label="Item 2">Test</ix-select-item>
        </ix-select>
    `);
  const element = page.locator('ix-select');
  await expect(element).toHaveClass(/hydrated/);

  await page.locator('[data-select-dropdown]').click();

  const dropdown = element.locator('ix-dropdown');
  await expect(dropdown).toBeVisible();

  await expect(page.getByRole('button', { name: 'Item 1' })).toBeVisible();
  await expect(page.getByRole('button', { name: 'Item 2' })).toBeVisible();
});

test('editable mode', async ({ mount, page }) => {
  await mount(`
        <ix-select editable>
          <ix-select-item value="11" label="Item 1">Test</ix-select-item>
          <ix-select-item value="22" label="Item 2">Test</ix-select-item>
        </ix-select>
    `);
  const element = page.locator('ix-select');
  await expect(element).toHaveClass(/hydrated/);

  await page.locator('[data-select-dropdown]').click();
  await page.getByTestId('input').fill('Not existing');

  const dropdown = element.locator('ix-dropdown');
  await expect(dropdown).toBeVisible();

  await expect(page.getByRole('button', { name: 'Item 1' })).not.toBeVisible();
  await expect(page.getByRole('button', { name: 'Item 2' })).not.toBeVisible();

  const add = page.getByRole('button', { name: /Not existing/ });
  await expect(add).toBeVisible();

  await add.click();
  await expect(page.getByTestId('input')).toHaveValue(/Not existing/);
  await page.locator('[data-select-dropdown]').click();

  await expect(page.getByRole('button', { name: 'Item 1' })).toBeVisible();
  await expect(page.getByRole('button', { name: 'Item 2' })).toBeVisible();

  const addedItem = page
    .getByRole('listitem')
    .filter({ hasText: 'Not existing' });

  await expect(addedItem).toBeVisible();
});

test('single selection', async ({ mount, page }) => {
  await mount(`
        <ix-select>
          <ix-select-item value="11" label="Item 1">Test</ix-select-item>
          <ix-select-item value="22" label="Item 2">Test</ix-select-item>
        </ix-select>
    `);
  const element = page.locator('ix-select');
  await element.evaluate(
    (select: HTMLIxSelectElement) => (select.value = '22')
  );

  await page.locator('[data-select-dropdown]').click();

  const dropdown = element.locator('ix-dropdown');
  await expect(dropdown).toBeVisible();

  await expect(page.getByRole('button', { name: 'Item 1' })).toBeVisible();
  await expect(
    page.getByRole('button', { name: 'Item 2' }).locator('ix-icon')
  ).toBeVisible();
});

test('multiple selection', async ({ mount, page }) => {
  await mount(`
        <ix-select mode="multiple">
          <ix-select-item value="1" label="Item 1">Test</ix-select-item>
          <ix-select-item value="2" label="Item 2">Test</ix-select-item>
          <ix-select-item value="3" label="Item 3">Test</ix-select-item>
          <ix-select-item value="4" label="Item 4">Test</ix-select-item>
        </ix-select>
    `);
  const element = page.locator('ix-select');
  await element.evaluate((select: HTMLIxSelectElement) => (select.value = []));
  await page.locator('[data-select-dropdown]').click();

  const dropdown = element.locator('ix-dropdown');
  const chips = element.locator('.chips');

  await expect(dropdown).toBeVisible();

  const item1 = element.locator('ix-select-item').nth(0);
  const item3 = element.locator('ix-select-item').nth(2);
  await item1.click();
  await item3.click();

  await expect(item1.locator('ix-icon')).toBeVisible();
  await expect(item3.locator('ix-icon')).toBeVisible();

  const chip1 = chips.getByTitle('Item 1');
  const chip3 = chips.getByTitle('Item 3');

  await expect(chip1).toBeVisible();
  await expect(chip3).toBeVisible();
});

test('filter', async ({ mount, page }) => {
  await mount(`
        <ix-select mode="multiple">
          <ix-select-item value="1" label="Item 1">Test</ix-select-item>
          <ix-select-item value="2" label="Item 2">Test</ix-select-item>
          <ix-select-item value="abc" label="abc">Test</ix-select-item>
          <ix-select-item value="4" label="Item 4">Test</ix-select-item>
        </ix-select>
    `);
  const element = page.locator('ix-select');
  await element.evaluate((select: HTMLIxSelectElement) => (select.value = []));

  await page.locator('[data-select-dropdown]').click();
  const dropdown = element.locator('ix-dropdown');
  await expect(dropdown).toBeVisible();

  await element.locator('input').fill('abc');

  const item1 = page.getByRole('button', { name: 'Item 1' });
  const item2 = page.getByRole('button', { name: 'Item 2' });
  const item4 = page.getByRole('button', { name: 'Item 4' });
  const item_abc = page.getByRole('button', { name: 'abc' });

  await expect(item1).not.toBeVisible();
  await expect(item2).not.toBeVisible();
  await expect(item4).not.toBeVisible();
  await expect(item_abc).toBeVisible();
});

test('open filtered dropdown on input', async ({ mount, page }) => {
  await mount(`
        <ix-select>
          <ix-select-item value="1" label="Item 1">Test</ix-select-item>
          <ix-select-item value="2" label="Item 2">Test</ix-select-item>
        </ix-select>
    `);
  const select = page.locator('ix-select');
  const input = select.locator('input');
  await select.evaluate((select: HTMLIxSelectElement) => (select.value = []));

  await input.focus();
  await page.keyboard.press('Escape');
  const dropdown = select.locator('ix-dropdown');
  await expect(dropdown).not.toBeVisible();

  await input.fill('1');

  const item1 = page.getByRole('button', { name: 'Item 1' });
  const item2 = page.getByRole('button', { name: 'Item 2' });

  await expect(item1).toBeVisible();
  await expect(item2).not.toBeVisible();
});

test('remove text from input and reselect the element', async ({
  mount,
  page,
}) => {
  await mount(`
        <ix-select value="2">
          <ix-select-item value="1" label="Item 1">Test</ix-select-item>
          <ix-select-item value="2" label="Item 2">Test</ix-select-item>
          <ix-select-item value="3" label="Item 3">Test</ix-select-item>
        </ix-select>
    `);

  await page.locator('[data-select-dropdown]').click();
  const element = page.locator('ix-select');
  await element.evaluate((select: HTMLIxSelectElement) => (select.value = []));
  const dropdown = element.locator('ix-dropdown');
  await expect(dropdown).toBeVisible();

  const item2 = page.getByRole('button', { name: 'Item 2' });
  await item2.click();

  const inputValue = await element.locator('input').inputValue();
  expect(inputValue).toEqual('Item 2');
});

test('type in a novel item name in editable mode and then remove it', async ({
  mount,
  page,
}) => {
  await mount(`
        <ix-select value="2" editable>
          <ix-select-item value="1" label="Item 1">Test</ix-select-item>
          <ix-select-item value="2" label="Item 2">Test</ix-select-item>
        </ix-select>
    `);

  const element = page.locator('ix-select');
  await expect(element).toHaveClass(/hydrated/);

  await page.locator('[data-select-dropdown]').click();
  await page.getByTestId('input').fill('test');

  await expect(page.getByRole('button', { name: 'Item 1' })).not.toBeVisible();
  await expect(page.getByRole('button', { name: 'Item 2' })).not.toBeVisible();

  const add = page.getByRole('button', { name: 'test' });
  await expect(add).toBeVisible();

  await page.getByTestId('input').fill('');

  await expect(page.getByRole('button', { name: 'Item 1' })).toBeVisible();
  await expect(page.getByRole('button', { name: 'Item 2' })).toBeVisible();
  await expect(add).not.toBeVisible();
});

test('type in a novel item name in editable mode, click outside and reopen the select', async ({
  mount,
  page,
}) => {
  await mount(`
        <ix-select value="2" editable>
          <ix-select-item value="1" label="Item 1">Test</ix-select-item>
          <ix-select-item value="2" label="Item 2">Test</ix-select-item>
          <ix-select-item value="3" label="Item 3">Test</ix-select-item>
        </ix-select>
        <ix-button>outside</ix-button>
    `);

  const selectElement = page.locator('ix-select');
  const btnElement = page.locator('ix-button');
  await expect(selectElement).toHaveClass(/hydrated/);
  await expect(btnElement).toBeVisible();

  await page.locator('[data-select-dropdown]').click();
  await page.getByTestId('input').fill('test');

  const add = page.getByRole('button', { name: 'test' });
  await expect(add).toBeVisible();

  await btnElement.click();
  const inputValue = await page.getByTestId('input').inputValue();

  expect(inputValue).toBe('Item 2');

  await page.locator('[data-select-dropdown]').click();

  await expect(page.getByRole('button', { name: 'Item 1' })).toBeVisible();
  await expect(page.getByRole('button', { name: 'Item 2' })).toBeVisible();
  await expect(page.getByRole('button', { name: 'Item 3' })).toBeVisible();
});

test('type in a novel item name and click outside', async ({ mount, page }) => {
  await mount(`
        <ix-select value="2">
          <ix-select-item value="1" label="Item 1">Test</ix-select-item>
          <ix-select-item value="2" label="Item 2">Test</ix-select-item>
          <ix-select-item value="3" label="Item 3">Test</ix-select-item>
        </ix-select>
        <ix-button>outside</ix-button>
    `);

  const selectElement = page.locator('ix-select');
  await expect(selectElement).toHaveClass(/hydrated/);

  await page.locator('[data-select-dropdown]').click();
  await page.getByTestId('input').fill('test');

  await page.keyboard.press('Enter');
  const inputValue = await page.getByTestId('input').inputValue();

  expect(inputValue).toBe('Item 2');
});

test('type in a novel item name in multiple mode, click outside', async ({
  mount,
  page,
}) => {
  await mount(`
        <ix-select value="2" mode="multiple">
          <ix-select-item value="1" label="Item 1">Test</ix-select-item>
          <ix-select-item value="2" label="Item 2">Test</ix-select-item>
          <ix-select-item value="3" label="Item 3">Test</ix-select-item>
        </ix-select>
        <ix-button>outside</ix-button>
    `);

  const selectElement = page.locator('ix-select');
  const btnElement = page.locator('ix-button');
  await expect(selectElement).toHaveClass(/hydrated/);
  await expect(btnElement).toBeVisible();

  await page.locator('[data-select-dropdown]').click();
  await page.getByTestId('input').fill('test');

  await btnElement.click();
  const inputValue = await page.getByTestId('input').inputValue();

  expect(inputValue).toBe('');
});

test('pass object as value and check if it is selectable', async ({
  mount,
  page,
}) => {
  await mount(`
        <ix-select>
          <ix-select-item label="Item 1">Test</ix-select-item>
          <ix-select-item label="Item 2">Test</ix-select-item>
          <ix-select-item label="Item 3">Test</ix-select-item>
        </ix-select>
    `);
  const selectElement = page.locator('ix-select');
  await expect(selectElement).toHaveClass(/hydrated/);

  async function setSelectItemValue(index: number): Promise<void> {
    await page
      .locator('ix-select-item')
      .nth(index)
      .evaluate((e: HTMLIxSelectItemElement, index) => {
        e.value = { selectLabel: `Item ${index}`, selectValue: `${index}` };
      });
  }

  for (let index = 0; index < 3; index++) {
    await setSelectItemValue(index);
  }

  await page.locator('[data-select-dropdown]').click();
  await page.locator('ix-select-item').last().click();
  await page.locator('[data-select-dropdown]').click();

  await expect(page.getByRole('button', { name: 'Item 1' })).toBeVisible();
  await expect(page.getByRole('button', { name: 'Item 2' })).toBeVisible();
  await expect(page.getByRole('button', { name: 'Item 3' })).toBeVisible();
  await expect(
    page.getByRole('button', { name: 'Item 3' }).locator('ix-icon')
  ).toBeVisible();
});

test.describe('arrow key navigation', () => {
  test.describe('ArrowDown', () => {
    test('input -> slotted item', async ({ mount, page }) => {
      await mount(`
        <ix-select>
          <ix-select-item value="1" label="Item 1">Test</ix-select-item>
          <ix-select-item value="2" label="Item 2">Test</ix-select-item>
        </ix-select>
      `);

      await page.locator('ix-select input').click();
      await page.keyboard.down('ArrowDown');
      const itemOne = await page.locator('ix-select-item').first();
      await expect(itemOne).toBeFocused();
    });

    test('input -> dynamic item', async ({ mount, page }) => {
      await mount(`
        <ix-select editable></ix-select>
     `);

      const input = await page.locator('ix-select input');
      await input.focus();
      await input.fill('I');
      await page.waitForSelector('.add-item');

      await page.keyboard.down('ArrowDown');
      const itemOne = await page.locator('.add-item');
      await expect(itemOne).toBeFocused();
    });

    test('input -> add item', async ({ mount, page }) => {
      await mount(`
        <ix-select editable></ix-select>
      `);

      const input = await page.locator('ix-select input');
      await input.focus();
      await input.fill('I');
      await page.keyboard.down('Enter');
      await page.locator('ix-icon-button').click();
      await page.waitForSelector('.checkmark');

      await page.keyboard.down('ArrowDown');
      const addItem = page.locator('ix-dropdown-item');
      await expect(addItem).toBeFocused();
    });

    test('slot -> dynamic item', async ({ mount, page }) => {
      await mount(`
        <ix-select editable>
          <ix-select-item value="1" label="Item 1">Test</ix-select-item>
          <ix-select-item value="2" label="Item 2">Test</ix-select-item>
        </ix-select>
      `);

      const input = await page.locator('ix-select input');
      await input.focus();
      await input.fill('I');
      await page.keyboard.down('Enter');
      await page.locator('ix-icon-button').click();
      await page.waitForSelector('.checkmark');

      await page.keyboard.down('ArrowDown');
      await page.waitForTimeout(100);
      await page.keyboard.down('ArrowDown');
      await page.waitForTimeout(100);
      await page.keyboard.down('ArrowDown');
      await page.waitForTimeout(100);

      const itemThree = page.locator('ix-select-item').last();
      await expect(itemThree).toBeFocused();
    });

    test('slot -> add item', async ({ mount, page }) => {
      await mount(`
        <ix-select editable>
          <ix-select-item value="1" label="Item 1">Test</ix-select-item>
          <ix-select-item value="2" label="Item 2">Test</ix-select-item>
        </ix-select>
      `);

      const input = await page.locator('ix-select input');
      await input.focus();
      await input.fill('I');
      await page.waitForSelector('.add-item');

      await page.keyboard.down('ArrowDown');
      await page.waitForTimeout(100);
      await page.keyboard.down('ArrowDown');
      await page.waitForTimeout(100);
      await page.keyboard.down('ArrowDown');
      await page.waitForTimeout(100);

      const addItem = page.locator('.add-item');
      await expect(addItem).toBeFocused();
    });

    test('dynamic item -> add item', async ({ mount, page }) => {
      await mount(`
        <ix-select editable>
          <ix-select-item value="1" label="Item 1">Test</ix-select-item>
        </ix-select>
      `);

      const input = await page.locator('ix-select input');
      await input.focus();
      await input.fill('Item 2');
      await page.keyboard.down('Enter');
      await page.locator('ix-icon-button').click();
      await page.waitForSelector('.checkmark');

      await input.clear();
      await input.fill('I');
      await page.waitForSelector('.add-item');

      await page.keyboard.down('ArrowDown');
      await page.waitForTimeout(100);
      await page.keyboard.down('ArrowDown');
      await page.waitForTimeout(100);
      await page.keyboard.down('ArrowDown');
      await page.waitForTimeout(100);

      const addItem = page.locator('.add-item');
      await expect(addItem).toBeFocused();
    });

    test('wrap - dynamic item -> slot', async ({ mount, page }) => {
      await mount(`
        <ix-select editable>
          <ix-select-item value="1" label="Item 1">Test</ix-select-item>
        </ix-select>
     `);

      const input = await page.locator('ix-select input');
      await input.focus();
      await input.fill('Item 2');
      await page.keyboard.press('Enter');
      await input.clear();

      await page.keyboard.down('ArrowDown');
      await page.waitForTimeout(100);
      await page.keyboard.down('ArrowDown');
      await page.waitForTimeout(100);

      const itemTwo = page.locator('ix-select-item').nth(1);
      await expect(itemTwo).toBeFocused();

      await page.keyboard.down('ArrowDown');
      await page.waitForTimeout(100);

      const itemOne = page.locator('ix-select-item').first();
      await expect(itemOne).toBeFocused();
    });

    test('wrap - add item -> slot', async ({ mount, page }) => {
      await mount(`
        <ix-select editable>
          <ix-select-item value="1" label="Item 1">Test</ix-select-item>
        </ix-select>
     `);

      const input = await page.locator('ix-select input');
      await input.focus();
      await input.fill('I');
      await page.waitForSelector('.add-item');

      await page.keyboard.down('ArrowDown');
      await page.waitForTimeout(100);
      await page.keyboard.down('ArrowDown');
      await page.waitForTimeout(100);

      const addItem = page.locator('.add-item');
      await expect(addItem).toBeFocused();

      await page.keyboard.down('ArrowDown');
      await page.waitForTimeout(100);

      const itemOne = page.locator('ix-select-item').first();
      await expect(itemOne).toBeFocused();
    });

    test('wrap - add item -> dynamic item', async ({ mount, page }) => {
      await mount(`
        <ix-select editable></ix-select>
     `);

      const input = await page.locator('ix-select input');
      await input.focus();
      await input.fill('Item 1');
      await page.keyboard.press('Enter');
      await page.locator('ix-icon-button').click();
      await page.waitForSelector('.checkmark');

      await input.clear();
      await input.fill('I');
      await page.waitForSelector('.add-item');

      await page.keyboard.down('ArrowDown');
      await page.waitForTimeout(100);
      await page.keyboard.down('ArrowDown');
      await page.waitForTimeout(100);

      const addItem = page.locator('.add-item');
      await expect(addItem).toBeFocused();

      await page.keyboard.down('ArrowDown');
      await page.waitForTimeout(100);

      const itemOne = page.locator('ix-select-item');
      await expect(itemOne).toBeFocused();
    });
  });

  test.describe('ArrowUp', () => {
    test('dynamic item -> slot', async ({ mount, page }) => {
      await mount(`
        <ix-select editable>
          <ix-select-item value="1" label="Item 1">Test</ix-select-item>
        </ix-select>
      `);

      const input = await page.locator('ix-select input');
      await input.focus();
      await input.fill('I');
      await page.keyboard.down('Enter');
      await page.locator('ix-icon-button').click();
      await page.waitForSelector('.checkmark');

      await page.keyboard.down('ArrowDown');
      await page.waitForTimeout(100);
      await page.keyboard.down('ArrowDown');
      await page.waitForTimeout(100);

      const itemTwo = page.locator('ix-select-item').last();
      await expect(itemTwo).toBeFocused();

      await page.keyboard.down('ArrowUp');
      await page.waitForTimeout(100);

      const itemOne = page.locator('ix-select-item').first();
      await expect(itemOne).toBeFocused();
    });

    test('add item -> slot', async ({ mount, page }) => {
      await mount(`
        <ix-select editable>
          <ix-select-item value="1" label="Item 1">Test</ix-select-item>
        </ix-select>
      `);

      const input = await page.locator('ix-select input');
      await input.focus();
      await input.fill('I');
      await page.waitForSelector('.add-item');

      await page.keyboard.down('ArrowDown');
      await page.waitForTimeout(100);
      await page.keyboard.down('ArrowDown');
      await page.waitForTimeout(100);

      const addItem = page.locator('.add-item');
      await expect(addItem).toBeFocused();

      await page.keyboard.down('ArrowUp');
      await page.waitForTimeout(100);

      const itemOne = page.locator('ix-select-item');
      await expect(itemOne).toBeFocused();
    });

    test('add item -> dynamic item', async ({ mount, page }) => {
      await mount(`
        <ix-select editable></ix-select>
      `);

      const input = await page.locator('ix-select input');
      await input.focus();
      await input.fill('Item 1');
      await page.keyboard.press('Enter');
      await page.locator('ix-icon-button').click();
      await page.waitForSelector('.checkmark');

      await input.clear();
      await input.fill('I');
      await page.waitForSelector('.add-item');

      await page.keyboard.down('ArrowDown');
      await page.waitForTimeout(100);
      await page.keyboard.down('ArrowDown');
      await page.waitForTimeout(100);

      const addItem = page.locator('.add-item');
      await expect(addItem).toBeFocused();

      await page.keyboard.down('ArrowUp');
      await page.waitForTimeout(100);

      const itemOne = page.locator('ix-select-item');
      await expect(itemOne).toBeFocused();
    });

    test('wrap - slot -> dynamic item', async ({ mount, page }) => {
      await mount(`
        <ix-select editable>
          <ix-select-item value="1" label="Item 1">Test</ix-select-item>
        </ix-select>
     `);

      const input = await page.locator('input');
      await input.focus();
      await input.fill('Item 2');
      await page.keyboard.press('Enter');
<<<<<<< HEAD
      await input.clear();
=======
      await page.locator('ix-icon-button').click();
      await page.locator('input').clear();
>>>>>>> a5d718f0

      await page.keyboard.down('ArrowDown');
      await page.waitForTimeout(100);
      await page.keyboard.down('ArrowUp');
      await page.waitForTimeout(100);

      const itemTwo = page.locator('ix-select-item').last();
      await expect(itemTwo).toBeFocused();
    });

    test('wrap - slot -> add-item', async ({ mount, page }) => {
      await mount(`
        <ix-select editable>
          <ix-select-item value="1" label="Item 1">Test</ix-select-item>
        </ix-select>
     `);

      const input = await page.locator('ix-select input');
      await input.focus();
      await input.fill('I');
      await page.waitForSelector('.add-item');

      await page.keyboard.down('ArrowDown');
      await page.waitForTimeout(100);
      await page.keyboard.down('ArrowUp');
      await page.waitForTimeout(100);

      const addItem = page.locator('.add-item');
      await expect(addItem).toBeFocused();
    });

    test('wrap - dynamic item -> add item', async ({ mount, page }) => {
      await mount(`
        <ix-select editable></ix-select>
     `);

      const input = await page.locator('ix-select input');
      await input.focus();
      await input.fill('Item 1');
      await page.keyboard.press('Enter');
      await page.locator('ix-icon-button').click();
      await page.waitForSelector('.checkmark');

      await input.clear();
      await input.fill('I');
      await page.waitForSelector('.add-item');

      await page.keyboard.down('ArrowDown');
      await page.waitForTimeout(100);
      await page.keyboard.down('ArrowUp');
      await page.waitForTimeout(100);

      const addItem = page.locator('.add-item');
      await expect(addItem).toBeFocused();
    });
  });
});

test('form-ready', async ({ mount, page }) => {
  await mount(`
    <form>
      <ix-select name="my-custom-entry">
          <ix-select-item value="1" label="Item 1">Test</ix-select-item>
          <ix-select-item value="2" label="Item 2">Test</ix-select-item>
      </ix-select>
    </form>
  `);

  const select = page.locator('ix-select');
  const formElement = page.locator('form');
  await preventFormSubmission(formElement);
  await page.locator('[data-select-dropdown]').click();
  await page.locator('ix-select-item').nth(1).click();

  const inputValue = await select.locator('input').inputValue();
  expect(inputValue).toEqual('Item 2');

  const formData = await getFormValue(formElement, 'my-custom-entry');
  expect(formData).toEqual('2');
});

test('form-ready - with initial value', async ({ mount, page }) => {
  await mount(`
    <form>
      <ix-select name="my-custom-entry" value="some other">
          <ix-select-item value="1" label="Item 1">Test</ix-select-item>
          <ix-select-item value="2" label="Item 2">Test</ix-select-item>
          <ix-select-item value="some other" label="Item 3">Test</ix-select-item>
      </ix-select>
    </form>
  `);

  const formElement = page.locator('form');
  await preventFormSubmission(formElement);
  const formData = await getFormValue(formElement, 'my-custom-entry');
  expect(formData).toEqual('some other');
});

test.describe('Events', () => {
  test('value change', async ({ mount, page }) => {
    await mount(`<ix-select>
      <ix-select-item value="1" label="Item 1"></ix-select-item>
      </ix-select>`);

    const select = await page.locator('ix-select');
    const valueChanged = select.evaluate((elm) => {
      return new Promise<number>((resolve) => {
        elm.addEventListener('valueChange', (e: CustomEvent) =>
          resolve(e.detail)
        );
      });
    });

    await page.locator('ix-icon-button').click();
    await page.locator('ix-select-item').click();

    await expect(select).toHaveClass(/hydrated/);
    expect(await valueChanged).toBe('1');
  });

  test('add item', async ({ mount, page }) => {
    const itemText = 'test';
    await mount(`<ix-select editable></ix-select>`);
    const select = await page.locator('ix-select');
    const itemAdded = select.evaluate((elm) => {
      return new Promise<number>((resolve) => {
        elm.addEventListener('addItem', (e: CustomEvent) => resolve(e.detail));
      });
    });
    const input = await page.locator('input');
    await input.focus();
    await input.fill(itemText);
    await page.keyboard.press('Enter');

    await expect(select).toHaveClass(/hydrated/);
    expect(await itemAdded).toBe(itemText);
  });

  test.describe('prevent default', () => {
    test('value change', async ({ mount, page }) => {
      await mount(`<ix-select>
      <ix-select-item value="1" label="Item 1"></ix-select-item>
      </ix-select>`);
      const select = await page.locator('ix-select');
      await select.evaluate((i) =>
        i.addEventListener('vauleChange', (e) => e.preventDefault())
      );
      await page.locator('ix-icon-button').click();
      const item = await page.locator('ix-select-item');
      await item.click();
      await expect(item).not.toHaveClass('selected');
    });

    test('add item', async ({ mount, page }) => {
      await mount(`<ix-select editable></ix-select>`);
      const select = await page.locator('ix-select');
      await select.evaluate((i) =>
        i.addEventListener('addItem', (e) => e.preventDefault())
      );
      const input = await page.locator('input');
      await input.focus();
      await input.fill('test');
      await page.keyboard.press('Enter');
      const count = await page.locator('ix-select-item').count();
      await expect(count).toBe(0);
    });
  });
});<|MERGE_RESOLUTION|>--- conflicted
+++ resolved
@@ -666,12 +666,8 @@
       await input.focus();
       await input.fill('Item 2');
       await page.keyboard.press('Enter');
-<<<<<<< HEAD
-      await input.clear();
-=======
       await page.locator('ix-icon-button').click();
       await page.locator('input').clear();
->>>>>>> a5d718f0
 
       await page.keyboard.down('ArrowDown');
       await page.waitForTimeout(100);
