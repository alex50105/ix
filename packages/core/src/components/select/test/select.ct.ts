/*
 * SPDX-FileCopyrightText: 2023 Siemens AG
 *
 * SPDX-License-Identifier: MIT
 *
 * This source code is licensed under the MIT license found in the
 * LICENSE file in the root directory of this source tree.
 */
import { expect } from '@playwright/test';
import { getFormValue, preventFormSubmission, test } from '@utils/test';

test('renders', async ({ mount, page }) => {
  await mount(`
        <ix-select>
          <ix-select-item value="11" label="Item 1">Test</ix-select-item>
          <ix-select-item value="22" label="Item 2">Test</ix-select-item>
        </ix-select>
    `);
  const element = page.locator('ix-select');
  await expect(element).toHaveClass(/hydrated/);

  await page.locator('[data-select-dropdown]').click();

  const dropdown = element.locator('ix-dropdown');
  await expect(dropdown).toBeVisible();

  await expect(page.getByRole('button', { name: 'Item 1' })).toBeVisible();
  await expect(page.getByRole('button', { name: 'Item 2' })).toBeVisible();
});

test('editable mode', async ({ mount, page }) => {
  await mount(`
        <ix-select editable>
          <ix-select-item value="11" label="Item 1">Test</ix-select-item>
          <ix-select-item value="22" label="Item 2">Test</ix-select-item>
        </ix-select>
    `);
  const element = page.locator('ix-select');
  await expect(element).toHaveClass(/hydrated/);

  await page.locator('[data-select-dropdown]').click();
  await page.getByTestId('input').fill('Not existing');

  const dropdown = element.locator('ix-dropdown');
  await expect(dropdown).toBeVisible();

  await expect(page.getByRole('button', { name: 'Item 1' })).not.toBeVisible();
  await expect(page.getByRole('button', { name: 'Item 2' })).not.toBeVisible();

  const add = page.getByRole('button', { name: /Not existing/ });
  await expect(add).toBeVisible();

  await add.click();
  await expect(page.getByTestId('input')).toHaveValue(/Not existing/);
  await page.locator('[data-select-dropdown]').click();

  await expect(page.getByRole('button', { name: 'Item 1' })).toBeVisible();
  await expect(page.getByRole('button', { name: 'Item 2' })).toBeVisible();

  const addedItem = page
    .getByRole('listitem')
    .filter({ hasText: 'Not existing' });

  await expect(addedItem).toBeVisible();
});

test('single selection', async ({ mount, page }) => {
  await mount(`
        <ix-select>
          <ix-select-item value="11" label="Item 1">Test</ix-select-item>
          <ix-select-item value="22" label="Item 2">Test</ix-select-item>
        </ix-select>
    `);
  const element = page.locator('ix-select');
  await element.evaluate(
    (select: HTMLIxSelectElement) => (select.value = '22')
  );

  await page.locator('[data-select-dropdown]').click();

  const dropdown = element.locator('ix-dropdown');
  await expect(dropdown).toBeVisible();

  await expect(page.getByRole('button', { name: 'Item 1' })).toBeVisible();
  await expect(
    page.getByRole('button', { name: 'Item 2' }).locator('ix-icon')
  ).toBeVisible();
});

test('multiple selection', async ({ mount, page }) => {
  await mount(`
        <ix-select mode="multiple">
          <ix-select-item value="1" label="Item 1">Test</ix-select-item>
          <ix-select-item value="2" label="Item 2">Test</ix-select-item>
          <ix-select-item value="3" label="Item 3">Test</ix-select-item>
          <ix-select-item value="4" label="Item 4">Test</ix-select-item>
        </ix-select>
    `);
  const element = page.locator('ix-select');
  await element.evaluate((select: HTMLIxSelectElement) => (select.value = []));
  await page.locator('[data-select-dropdown]').click();

  const dropdown = element.locator('ix-dropdown');
  const chips = element.locator('.chips');

  await expect(dropdown).toBeVisible();

  const item1 = element.locator('ix-select-item').nth(0);
  const item3 = element.locator('ix-select-item').nth(2);
  await item1.click();
  await item3.click();

  await expect(item1.locator('ix-icon')).toBeVisible();
  await expect(item3.locator('ix-icon')).toBeVisible();

  const chip1 = chips.getByTitle('Item 1');
  const chip3 = chips.getByTitle('Item 3');

  await expect(chip1).toBeVisible();
  await expect(chip3).toBeVisible();
});

test('filter', async ({ mount, page }) => {
  await mount(`
        <ix-select mode="multiple">
          <ix-select-item value="1" label="Item 1">Test</ix-select-item>
          <ix-select-item value="2" label="Item 2">Test</ix-select-item>
          <ix-select-item value="abc" label="abc">Test</ix-select-item>
          <ix-select-item value="4" label="Item 4">Test</ix-select-item>
        </ix-select>
    `);
  const element = page.locator('ix-select');
  await element.evaluate((select: HTMLIxSelectElement) => (select.value = []));

  await page.locator('[data-select-dropdown]').click();
  const dropdown = element.locator('ix-dropdown');
  await expect(dropdown).toBeVisible();

  await element.locator('input').fill('abc');

  const item1 = page.getByRole('button', { name: 'Item 1' });
  const item2 = page.getByRole('button', { name: 'Item 2' });
  const item4 = page.getByRole('button', { name: 'Item 4' });
  const item_abc = page.getByRole('button', { name: 'abc' });

  await expect(item1).not.toBeVisible();
  await expect(item2).not.toBeVisible();
  await expect(item4).not.toBeVisible();
  await expect(item_abc).toBeVisible();
});

test('open filtered dropdown on input', async ({ mount, page }) => {
  await mount(`
        <ix-select>
          <ix-select-item value="1" label="Item 1">Test</ix-select-item>
          <ix-select-item value="2" label="Item 2">Test</ix-select-item>
        </ix-select>
    `);
  const select = page.locator('ix-select');
  const input = select.locator('input');
  await select.evaluate((select: HTMLIxSelectElement) => (select.value = []));

  await input.focus();
  await page.keyboard.press('Escape');
  const dropdown = select.locator('ix-dropdown');
  await expect(dropdown).not.toBeVisible();

  await input.fill('1');

  const item1 = page.getByRole('button', { name: 'Item 1' });
  const item2 = page.getByRole('button', { name: 'Item 2' });

  await expect(item1).toBeVisible();
  await expect(item2).not.toBeVisible();
});

test('remove text from input and reselect the element', async ({
  mount,
  page,
}) => {
  await mount(`
        <ix-select value="2">
          <ix-select-item value="1" label="Item 1">Test</ix-select-item>
          <ix-select-item value="2" label="Item 2">Test</ix-select-item>
          <ix-select-item value="3" label="Item 3">Test</ix-select-item>
        </ix-select>
    `);

  await page.locator('[data-select-dropdown]').click();
  const element = page.locator('ix-select');
  await element.evaluate((select: HTMLIxSelectElement) => (select.value = []));
  const dropdown = element.locator('ix-dropdown');
  await expect(dropdown).toBeVisible();

  const item2 = page.getByRole('button', { name: 'Item 2' });
  await item2.click();

  const inputValue = await element.locator('input').inputValue();
  expect(inputValue).toEqual('Item 2');
});

test('type in a novel item name in editable mode and then remove it', async ({
  mount,
  page,
}) => {
  await mount(`
        <ix-select value="2" editable>
          <ix-select-item value="1" label="Item 1">Test</ix-select-item>
          <ix-select-item value="2" label="Item 2">Test</ix-select-item>
        </ix-select>
    `);

  const element = page.locator('ix-select');
  await expect(element).toHaveClass(/hydrated/);

  await page.locator('[data-select-dropdown]').click();
  await page.getByTestId('input').fill('test');

  await expect(page.getByRole('button', { name: 'Item 1' })).not.toBeVisible();
  await expect(page.getByRole('button', { name: 'Item 2' })).not.toBeVisible();

  const add = page.getByRole('button', { name: 'test' });
  await expect(add).toBeVisible();

  await page.getByTestId('input').fill('');

  await expect(page.getByRole('button', { name: 'Item 1' })).toBeVisible();
  await expect(page.getByRole('button', { name: 'Item 2' })).toBeVisible();
  await expect(add).not.toBeVisible();
});

test('type in a novel item name in editable mode, click outside and reopen the select', async ({
  mount,
  page,
}) => {
  await mount(`
        <ix-select value="2" editable>
          <ix-select-item value="1" label="Item 1">Test</ix-select-item>
          <ix-select-item value="2" label="Item 2">Test</ix-select-item>
          <ix-select-item value="3" label="Item 3">Test</ix-select-item>
        </ix-select>
        <ix-button>outside</ix-button>
    `);

  const selectElement = page.locator('ix-select');
  const btnElement = page.locator('ix-button');
  await expect(selectElement).toHaveClass(/hydrated/);
  await expect(btnElement).toBeVisible();

  await page.locator('[data-select-dropdown]').click();
  await page.getByTestId('input').fill('test');

  const add = page.getByRole('button', { name: 'test' });
  await expect(add).toBeVisible();

  await btnElement.click();
  const inputValue = await page.getByTestId('input').inputValue();

  expect(inputValue).toBe('Item 2');

  await page.locator('[data-select-dropdown]').click();

  await expect(page.getByRole('button', { name: 'Item 1' })).toBeVisible();
  await expect(page.getByRole('button', { name: 'Item 2' })).toBeVisible();
  await expect(page.getByRole('button', { name: 'Item 3' })).toBeVisible();
});

test('pass object as value and check if it is selectable', async ({
  mount,
  page,
}) => {
  await mount(`
        <ix-select>
          <ix-select-item label="Item 1">Test</ix-select-item>
          <ix-select-item label="Item 2">Test</ix-select-item>
          <ix-select-item label="Item 3">Test</ix-select-item>
        </ix-select>
    `);
  const selectElement = page.locator('ix-select');
  await expect(selectElement).toHaveClass(/hydrated/);

  async function setSelectItemValue(index: number): Promise<void> {
    await page
      .locator('ix-select-item')
      .nth(index)
      .evaluate((e: HTMLIxSelectItemElement, index) => {
        e.value = { selectLabel: `Item ${index}`, selectValue: `${index}` };
      });
  }

  for (let index = 0; index < 3; index++) {
    await setSelectItemValue(index);
  }

  await page.locator('[data-select-dropdown]').click();
  await page.locator('ix-select-item').last().click();
  await page.locator('[data-select-dropdown]').click();

  await expect(page.getByRole('button', { name: 'Item 1' })).toBeVisible();
  await expect(page.getByRole('button', { name: 'Item 2' })).toBeVisible();
  await expect(page.getByRole('button', { name: 'Item 3' })).toBeVisible();
  await expect(
    page.getByRole('button', { name: 'Item 3' }).locator('ix-icon')
  ).toBeVisible();
});

test.describe('arrow key navigation', () => {
  test.describe('ArrowDown', () => {
    test('input -> slotted item', async ({ mount, page }) => {
      await mount(`
        <ix-select>
          <ix-select-item value="1" label="Item 1">Test</ix-select-item>
          <ix-select-item value="2" label="Item 2">Test</ix-select-item>
        </ix-select>
      `);

      await page.locator('ix-select input').click();
      await page.keyboard.down('ArrowDown');
      const itemOne = await page.locator('ix-select-item').first();
      await expect(itemOne).toBeFocused();
    });

    test('input -> dynamic item', async ({ mount, page }) => {
      await mount(`
        <ix-select editable></ix-select>
     `);

<<<<<<< HEAD
      const select = page.locator('ix-select');

      await select.locator('input').focus();
      await select.locator('input').fill('I');
=======
      const input = await page.locator('ix-select input');
      await input.focus();
      await input.fill('I');
>>>>>>> ce9e983f
      await page.waitForSelector('.add-item');

      await page.keyboard.down('ArrowDown');
      const itemOne = await page.locator('.add-item');
      await expect(itemOne).toBeFocused();
    });

    test('input -> add item', async ({ mount, page }) => {
      await mount(`
        <ix-select editable></ix-select>
      `);

<<<<<<< HEAD
      const select = page.locator('ix-select');

      await select.locator('input').focus();
      await select.locator('input').fill('I');
=======
      const input = await page.locator('ix-select input');
      await input.focus();
      await input.fill('I');
>>>>>>> ce9e983f
      await page.keyboard.down('Enter');
      await page.waitForSelector('.checkmark');

      await page.keyboard.down('ArrowDown');
      const addItem = page.locator('ix-dropdown-item');
      await expect(addItem).toBeFocused();
    });

    test('slot -> dynamic item', async ({ mount, page }) => {
      await mount(`
        <ix-select editable>
          <ix-select-item value="1" label="Item 1">Test</ix-select-item>
          <ix-select-item value="2" label="Item 2">Test</ix-select-item>
        </ix-select>
      `);

<<<<<<< HEAD
      const select = page.locator('ix-select');

      const input = select.locator('input');

=======
      const input = await page.locator('ix-select input');
>>>>>>> ce9e983f
      await input.focus();
      await input.fill('I');
      await page.keyboard.down('Enter');
      await page.waitForSelector('.checkmark');

      await page.keyboard.down('ArrowDown');
      await page.waitForTimeout(100);
      await page.keyboard.down('ArrowDown');
      await page.waitForTimeout(100);
      await page.keyboard.down('ArrowDown');
      await page.waitForTimeout(100);

      const itemThree = page.locator('ix-select-item').last();
      await expect(itemThree).toBeFocused();
    });

    test('slot -> add item', async ({ mount, page }) => {
      await mount(`
        <ix-select editable>
          <ix-select-item value="1" label="Item 1">Test</ix-select-item>
          <ix-select-item value="2" label="Item 2">Test</ix-select-item>
        </ix-select>
      `);

<<<<<<< HEAD
      const select = page.locator('ix-select');

      await select.locator('input').focus();
      await select.locator('input').fill('I');
=======
      const input = await page.locator('ix-select input');
      await input.focus();
      await input.fill('I');
>>>>>>> ce9e983f
      await page.waitForSelector('.add-item');

      await page.keyboard.down('ArrowDown');
      await page.waitForTimeout(100);
      await page.keyboard.down('ArrowDown');
      await page.waitForTimeout(100);
      await page.keyboard.down('ArrowDown');
      await page.waitForTimeout(100);

      const addItem = page.locator('.add-item');
      await expect(addItem).toBeFocused();
    });

    test('dynamic item -> add item', async ({ mount, page }) => {
      await mount(`
        <ix-select editable>
          <ix-select-item value="1" label="Item 1">Test</ix-select-item>
        </ix-select>
      `);

<<<<<<< HEAD
      const select = page.locator('ix-select');
      const input = select.locator('input');

=======
      const input = await page.locator('ix-select input');
>>>>>>> ce9e983f
      await input.focus();
      await input.fill('Item 2');
      await page.keyboard.down('Enter');
      await page.waitForSelector('.checkmark');

<<<<<<< HEAD
      await page.locator('input').clear();
=======
      await input.clear();
>>>>>>> ce9e983f
      await input.fill('I');
      await page.waitForSelector('.add-item');

      await page.keyboard.down('ArrowDown');
      await page.waitForTimeout(100);
      await page.keyboard.down('ArrowDown');
      await page.waitForTimeout(100);
      await page.keyboard.down('ArrowDown');
      await page.waitForTimeout(100);

      const addItem = page.locator('.add-item');
      await expect(addItem).toBeFocused();
    });

    test('wrap - dynamic item -> slot', async ({ mount, page }) => {
      await mount(`
        <ix-select editable>
          <ix-select-item value="1" label="Item 1">Test</ix-select-item>
        </ix-select>
     `);

<<<<<<< HEAD
      const select = page.locator('ix-select');
      const input = select.locator('input');

=======
      const input = await page.locator('ix-select input');
>>>>>>> ce9e983f
      await input.focus();
      await input.fill('Item 2');
      await page.keyboard.press('Enter');
      await input.clear();

      await page.keyboard.down('ArrowDown');
      await page.waitForTimeout(100);
      await page.keyboard.down('ArrowDown');
      await page.waitForTimeout(100);

      const itemTwo = page.locator('ix-select-item').nth(1);
      await expect(itemTwo).toBeFocused();

      await page.keyboard.down('ArrowDown');
      await page.waitForTimeout(100);

      const itemOne = page.locator('ix-select-item').first();
      await expect(itemOne).toBeFocused();
    });

    test('wrap - add item -> slot', async ({ mount, page }) => {
      await mount(`
        <ix-select editable>
          <ix-select-item value="1" label="Item 1">Test</ix-select-item>
        </ix-select>
     `);

<<<<<<< HEAD
      const select = page.locator('ix-select');

      await select.locator('input').focus();
      await select.locator('input').fill('I');
=======
      const input = await page.locator('ix-select input');
      await input.focus();
      await input.fill('I');
>>>>>>> ce9e983f
      await page.waitForSelector('.add-item');

      await page.keyboard.down('ArrowDown');
      await page.waitForTimeout(100);
      await page.keyboard.down('ArrowDown');
      await page.waitForTimeout(100);

      const addItem = page.locator('.add-item');
      await expect(addItem).toBeFocused();

      await page.keyboard.down('ArrowDown');
      await page.waitForTimeout(100);

      const itemOne = page.locator('ix-select-item').first();
      await expect(itemOne).toBeFocused();
    });

    test('wrap - add item -> dynamic item', async ({ mount, page }) => {
      await mount(`
        <ix-select editable></ix-select>
     `);

<<<<<<< HEAD
      const select = page.locator('ix-select');
      const input = select.locator('input');

=======
      const input = await page.locator('ix-select input');
>>>>>>> ce9e983f
      await input.focus();
      await input.fill('Item 1');
      await page.keyboard.press('Enter');
      await page.waitForSelector('.checkmark');

      await input.clear();
      await input.fill('I');
      await page.waitForSelector('.add-item');

      await page.keyboard.down('ArrowDown');
      await page.waitForTimeout(100);
      await page.keyboard.down('ArrowDown');
      await page.waitForTimeout(100);

      const addItem = page.locator('.add-item');
      await expect(addItem).toBeFocused();

      await page.keyboard.down('ArrowDown');
      await page.waitForTimeout(100);

      const itemOne = page.locator('ix-select-item');
      await expect(itemOne).toBeFocused();
    });
  });

  test.describe('ArrowUp', () => {
    test('dynamic item -> slot', async ({ mount, page }) => {
      await mount(`
        <ix-select editable>
          <ix-select-item value="1" label="Item 1">Test</ix-select-item>
        </ix-select>
      `);

<<<<<<< HEAD
      const select = page.locator('ix-select');

      await select.locator('input').focus();
      await select.locator('input').fill('I');
=======
      const input = await page.locator('ix-select input');
      await input.focus();
      await input.fill('I');
>>>>>>> ce9e983f
      await page.keyboard.down('Enter');
      await page.waitForSelector('.checkmark');

      await page.keyboard.down('ArrowDown');
      await page.waitForTimeout(100);
      await page.keyboard.down('ArrowDown');
      await page.waitForTimeout(100);

      const itemTwo = page.locator('ix-select-item').last();
      await expect(itemTwo).toBeFocused();

      await page.keyboard.down('ArrowUp');
      await page.waitForTimeout(100);

      const itemOne = page.locator('ix-select-item').first();
      await expect(itemOne).toBeFocused();
    });

    test('add item -> slot', async ({ mount, page }) => {
      await mount(`
        <ix-select editable>
          <ix-select-item value="1" label="Item 1">Test</ix-select-item>
        </ix-select>
      `);

<<<<<<< HEAD
      const select = page.locator('ix-select');

      await select.locator('input').focus();
      await select.locator('input').fill('I');
=======
      const input = await page.locator('ix-select input');
      await input.focus();
      await input.fill('I');
>>>>>>> ce9e983f
      await page.waitForSelector('.add-item');

      await page.keyboard.down('ArrowDown');
      await page.waitForTimeout(100);
      await page.keyboard.down('ArrowDown');
      await page.waitForTimeout(100);

      const addItem = page.locator('.add-item');
      await expect(addItem).toBeFocused();

      await page.keyboard.down('ArrowUp');
      await page.waitForTimeout(100);

      const itemOne = page.locator('ix-select-item');
      await expect(itemOne).toBeFocused();
    });

    test('add item -> dynamic item', async ({ mount, page }) => {
      await mount(`
        <ix-select editable></ix-select>
      `);

<<<<<<< HEAD
      const select = page.locator('ix-select');

      const input = select.locator('input');

      await input.focus();
      await input.fill('Item 1');

      await input.fill('Item 1');
      await page.keyboard.press('Enter');
      await page.waitForSelector('.checkmark');

      await page.locator('input').clear();
=======
      const input = await page.locator('ix-select input');
      await input.focus();
      await input.fill('Item 1');
      await page.keyboard.press('Enter');
      await page.waitForSelector('.checkmark');

      await input.clear();
>>>>>>> ce9e983f
      await input.fill('I');
      await page.waitForSelector('.add-item');

      await page.keyboard.down('ArrowDown');
      await page.waitForTimeout(100);
      await page.keyboard.down('ArrowDown');
      await page.waitForTimeout(100);

      const addItem = page.locator('.add-item');
      await expect(addItem).toBeFocused();

      await page.keyboard.down('ArrowUp');
      await page.waitForTimeout(100);

      const itemOne = page.locator('ix-select-item');
      await expect(itemOne).toBeFocused();
    });

    test('wrap - slot -> dynamic item', async ({ mount, page }) => {
      await mount(`
        <ix-select editable>
          <ix-select-item value="1" label="Item 1">Test</ix-select-item>
        </ix-select>
     `);

<<<<<<< HEAD
      const select = page.locator('ix-select');
      const input = select.locator('input');

=======
      const input = await page.locator('input');
>>>>>>> ce9e983f
      await input.focus();
      await input.fill('Item 2');
      await page.keyboard.press('Enter');
      await input.clear();

      await page.keyboard.down('ArrowDown');
      await page.waitForTimeout(100);
      await page.keyboard.down('ArrowUp');
      await page.waitForTimeout(100);

      const itemTwo = page.locator('ix-select-item').last();
      await expect(itemTwo).toBeFocused();
    });

    test('wrap - slot -> add-item', async ({ mount, page }) => {
      await mount(`
        <ix-select editable>
          <ix-select-item value="1" label="Item 1">Test</ix-select-item>
        </ix-select>
     `);

<<<<<<< HEAD
      const select = page.locator('ix-select');

      await select.locator('input').focus();
      await select.locator('input').fill('I');
=======
      const input = await page.locator('ix-select input');
      await input.focus();
      await input.fill('I');
>>>>>>> ce9e983f
      await page.waitForSelector('.add-item');

      await page.keyboard.down('ArrowDown');
      await page.waitForTimeout(100);
      await page.keyboard.down('ArrowUp');
      await page.waitForTimeout(100);

      const addItem = page.locator('.add-item');
      await expect(addItem).toBeFocused();
    });

    test('wrap - dynamic item -> add item', async ({ mount, page }) => {
      await mount(`
        <ix-select editable></ix-select>
     `);

<<<<<<< HEAD
      const select = page.locator('ix-select');
      const input = select.locator('input');

=======
      const input = await page.locator('ix-select input');
>>>>>>> ce9e983f
      await input.focus();
      await input.fill('Item 1');
      await page.keyboard.press('Enter');
      await page.waitForSelector('.checkmark');

      await input.clear();
      await input.fill('I');
      await page.waitForSelector('.add-item');

      await page.keyboard.down('ArrowDown');
      await page.waitForTimeout(100);
      await page.keyboard.down('ArrowUp');
      await page.waitForTimeout(100);

      const addItem = page.locator('.add-item');
      await expect(addItem).toBeFocused();
    });
  });
});

<<<<<<< HEAD
test('form-ready', async ({ mount, page }) => {
  await mount(`
    <form>
      <ix-select name="my-custom-entry">
          <ix-select-item value="1" label="Item 1">Test</ix-select-item>
          <ix-select-item value="2" label="Item 2">Test</ix-select-item>
      </ix-select>
    </form>
  `);

  const select = page.locator('ix-select');
  const formElement = page.locator('form');
  await preventFormSubmission(formElement);
  await page.locator('[data-select-dropdown]').click();
  await page.locator('ix-select-item').nth(1).click();

  const inputValue = await select.locator('input').inputValue();
  expect(inputValue).toEqual('Item 2');

  const formData = await getFormValue(formElement, 'my-custom-entry');
  expect(formData).toEqual('2');
});

test('form-ready - with initial value', async ({ mount, page }) => {
  await mount(`
    <form>
      <ix-select name="my-custom-entry" value="some other">
          <ix-select-item value="1" label="Item 1">Test</ix-select-item>
          <ix-select-item value="2" label="Item 2">Test</ix-select-item>
          <ix-select-item value="some other" label="Item 3">Test</ix-select-item>
      </ix-select>
    </form>
  `);

  const formElement = page.locator('form');
  await preventFormSubmission(formElement);
  const formData = await getFormValue(formElement, 'my-custom-entry');
  expect(formData).toEqual('some other');
=======
test.describe('Events', () => {
  test('value change', async ({ mount, page }) => {
    await mount(`<ix-select>
      <ix-select-item value="1" label="Item 1"></ix-select-item>
      </ix-select>`);

    const select = await page.locator('ix-select');
    const valueChanged = select.evaluate((elm) => {
      return new Promise<number>((resolve) => {
        elm.addEventListener('valueChange', (e: CustomEvent) =>
          resolve(e.detail)
        );
      });
    });

    await page.locator('ix-icon-button').click();
    await page.locator('ix-select-item').click();

    await expect(select).toHaveClass(/hydrated/);
    expect(await valueChanged).toBe('1');
  });

  test('add item', async ({ mount, page }) => {
    const itemText = 'test';
    await mount(`<ix-select editable></ix-select>`);
    const select = await page.locator('ix-select');
    const itemAdded = select.evaluate((elm) => {
      return new Promise<number>((resolve) => {
        elm.addEventListener('addItem', (e: CustomEvent) => resolve(e.detail));
      });
    });
    const input = await page.locator('input');
    await input.focus();
    await input.fill(itemText);
    await page.keyboard.press('Enter');

    await expect(select).toHaveClass(/hydrated/);
    expect(await itemAdded).toBe(itemText);
  });

  test.describe('prevent default', () => {
    test('value change', async ({ mount, page }) => {
      await mount(`<ix-select>
      <ix-select-item value="1" label="Item 1"></ix-select-item>
      </ix-select>`);
      const select = await page.locator('ix-select');
      await select.evaluate((i) =>
        i.addEventListener('vauleChange', (e) => e.preventDefault())
      );
      await page.locator('ix-icon-button').click();
      const item = await page.locator('ix-select-item');
      item.click();
      await expect(item).not.toHaveClass('selected');
    });

    test('add item', async ({ mount, page }) => {
      await mount(`<ix-select editable></ix-select>`);
      const select = await page.locator('ix-select');
      await select.evaluate((i) =>
        i.addEventListener('addItem', (e) => e.preventDefault())
      );
      const input = await page.locator('input');
      await input.focus();
      await input.fill('test');
      await page.keyboard.press('Enter');
      const count = await page.locator('ix-select-item').count();
      await expect(count).toBe(0);
    });
  });
>>>>>>> ce9e983f
});<|MERGE_RESOLUTION|>--- conflicted
+++ resolved
@@ -325,16 +325,9 @@
         <ix-select editable></ix-select>
      `);
 
-<<<<<<< HEAD
-      const select = page.locator('ix-select');
-
-      await select.locator('input').focus();
-      await select.locator('input').fill('I');
-=======
-      const input = await page.locator('ix-select input');
-      await input.focus();
-      await input.fill('I');
->>>>>>> ce9e983f
+      const input = await page.locator('ix-select input');
+      await input.focus();
+      await input.fill('I');
       await page.waitForSelector('.add-item');
 
       await page.keyboard.down('ArrowDown');
@@ -347,16 +340,9 @@
         <ix-select editable></ix-select>
       `);
 
-<<<<<<< HEAD
-      const select = page.locator('ix-select');
-
-      await select.locator('input').focus();
-      await select.locator('input').fill('I');
-=======
-      const input = await page.locator('ix-select input');
-      await input.focus();
-      await input.fill('I');
->>>>>>> ce9e983f
+      const input = await page.locator('ix-select input');
+      await input.focus();
+      await input.fill('I');
       await page.keyboard.down('Enter');
       await page.waitForSelector('.checkmark');
 
@@ -373,14 +359,7 @@
         </ix-select>
       `);
 
-<<<<<<< HEAD
-      const select = page.locator('ix-select');
-
-      const input = select.locator('input');
-
-=======
-      const input = await page.locator('ix-select input');
->>>>>>> ce9e983f
+      const input = await page.locator('ix-select input');
       await input.focus();
       await input.fill('I');
       await page.keyboard.down('Enter');
@@ -405,16 +384,9 @@
         </ix-select>
       `);
 
-<<<<<<< HEAD
-      const select = page.locator('ix-select');
-
-      await select.locator('input').focus();
-      await select.locator('input').fill('I');
-=======
-      const input = await page.locator('ix-select input');
-      await input.focus();
-      await input.fill('I');
->>>>>>> ce9e983f
+      const input = await page.locator('ix-select input');
+      await input.focus();
+      await input.fill('I');
       await page.waitForSelector('.add-item');
 
       await page.keyboard.down('ArrowDown');
@@ -435,23 +407,13 @@
         </ix-select>
       `);
 
-<<<<<<< HEAD
-      const select = page.locator('ix-select');
-      const input = select.locator('input');
-
-=======
-      const input = await page.locator('ix-select input');
->>>>>>> ce9e983f
+      const input = await page.locator('ix-select input');
       await input.focus();
       await input.fill('Item 2');
       await page.keyboard.down('Enter');
       await page.waitForSelector('.checkmark');
 
-<<<<<<< HEAD
-      await page.locator('input').clear();
-=======
       await input.clear();
->>>>>>> ce9e983f
       await input.fill('I');
       await page.waitForSelector('.add-item');
 
@@ -473,13 +435,7 @@
         </ix-select>
      `);
 
-<<<<<<< HEAD
-      const select = page.locator('ix-select');
-      const input = select.locator('input');
-
-=======
-      const input = await page.locator('ix-select input');
->>>>>>> ce9e983f
+      const input = await page.locator('ix-select input');
       await input.focus();
       await input.fill('Item 2');
       await page.keyboard.press('Enter');
@@ -507,16 +463,9 @@
         </ix-select>
      `);
 
-<<<<<<< HEAD
-      const select = page.locator('ix-select');
-
-      await select.locator('input').focus();
-      await select.locator('input').fill('I');
-=======
-      const input = await page.locator('ix-select input');
-      await input.focus();
-      await input.fill('I');
->>>>>>> ce9e983f
+      const input = await page.locator('ix-select input');
+      await input.focus();
+      await input.fill('I');
       await page.waitForSelector('.add-item');
 
       await page.keyboard.down('ArrowDown');
@@ -539,13 +488,7 @@
         <ix-select editable></ix-select>
      `);
 
-<<<<<<< HEAD
-      const select = page.locator('ix-select');
-      const input = select.locator('input');
-
-=======
-      const input = await page.locator('ix-select input');
->>>>>>> ce9e983f
+      const input = await page.locator('ix-select input');
       await input.focus();
       await input.fill('Item 1');
       await page.keyboard.press('Enter');
@@ -579,16 +522,9 @@
         </ix-select>
       `);
 
-<<<<<<< HEAD
-      const select = page.locator('ix-select');
-
-      await select.locator('input').focus();
-      await select.locator('input').fill('I');
-=======
-      const input = await page.locator('ix-select input');
-      await input.focus();
-      await input.fill('I');
->>>>>>> ce9e983f
+      const input = await page.locator('ix-select input');
+      await input.focus();
+      await input.fill('I');
       await page.keyboard.down('Enter');
       await page.waitForSelector('.checkmark');
 
@@ -614,16 +550,9 @@
         </ix-select>
       `);
 
-<<<<<<< HEAD
-      const select = page.locator('ix-select');
-
-      await select.locator('input').focus();
-      await select.locator('input').fill('I');
-=======
-      const input = await page.locator('ix-select input');
-      await input.focus();
-      await input.fill('I');
->>>>>>> ce9e983f
+      const input = await page.locator('ix-select input');
+      await input.focus();
+      await input.fill('I');
       await page.waitForSelector('.add-item');
 
       await page.keyboard.down('ArrowDown');
@@ -646,20 +575,79 @@
         <ix-select editable></ix-select>
       `);
 
-<<<<<<< HEAD
-      const select = page.locator('ix-select');
-
-      const input = select.locator('input');
-
-      await input.focus();
-      await input.fill('Item 1');
-
+      const input = await page.locator('ix-select input');
+      await input.focus();
       await input.fill('Item 1');
       await page.keyboard.press('Enter');
       await page.waitForSelector('.checkmark');
 
-      await page.locator('input').clear();
-=======
+      await input.clear();
+      await input.fill('I');
+      await page.waitForSelector('.add-item');
+
+      await page.keyboard.down('ArrowDown');
+      await page.waitForTimeout(100);
+      await page.keyboard.down('ArrowDown');
+      await page.waitForTimeout(100);
+
+      const addItem = page.locator('.add-item');
+      await expect(addItem).toBeFocused();
+
+      await page.keyboard.down('ArrowUp');
+      await page.waitForTimeout(100);
+
+      const itemOne = page.locator('ix-select-item');
+      await expect(itemOne).toBeFocused();
+    });
+
+    test('wrap - slot -> dynamic item', async ({ mount, page }) => {
+      await mount(`
+        <ix-select editable>
+          <ix-select-item value="1" label="Item 1">Test</ix-select-item>
+        </ix-select>
+     `);
+
+      const input = await page.locator('input');
+      await input.focus();
+      await input.fill('Item 2');
+      await page.keyboard.press('Enter');
+      await input.clear();
+
+      await page.keyboard.down('ArrowDown');
+      await page.waitForTimeout(100);
+      await page.keyboard.down('ArrowUp');
+      await page.waitForTimeout(100);
+
+      const itemTwo = page.locator('ix-select-item').last();
+      await expect(itemTwo).toBeFocused();
+    });
+
+    test('wrap - slot -> add-item', async ({ mount, page }) => {
+      await mount(`
+        <ix-select editable>
+          <ix-select-item value="1" label="Item 1">Test</ix-select-item>
+        </ix-select>
+     `);
+
+      const input = await page.locator('ix-select input');
+      await input.focus();
+      await input.fill('I');
+      await page.waitForSelector('.add-item');
+
+      await page.keyboard.down('ArrowDown');
+      await page.waitForTimeout(100);
+      await page.keyboard.down('ArrowUp');
+      await page.waitForTimeout(100);
+
+      const addItem = page.locator('.add-item');
+      await expect(addItem).toBeFocused();
+    });
+
+    test('wrap - dynamic item -> add item', async ({ mount, page }) => {
+      await mount(`
+        <ix-select editable></ix-select>
+     `);
+
       const input = await page.locator('ix-select input');
       await input.focus();
       await input.fill('Item 1');
@@ -667,114 +655,20 @@
       await page.waitForSelector('.checkmark');
 
       await input.clear();
->>>>>>> ce9e983f
-      await input.fill('I');
-      await page.waitForSelector('.add-item');
-
-      await page.keyboard.down('ArrowDown');
-      await page.waitForTimeout(100);
-      await page.keyboard.down('ArrowDown');
+      await input.fill('I');
+      await page.waitForSelector('.add-item');
+
+      await page.keyboard.down('ArrowDown');
+      await page.waitForTimeout(100);
+      await page.keyboard.down('ArrowUp');
       await page.waitForTimeout(100);
 
       const addItem = page.locator('.add-item');
       await expect(addItem).toBeFocused();
-
-      await page.keyboard.down('ArrowUp');
-      await page.waitForTimeout(100);
-
-      const itemOne = page.locator('ix-select-item');
-      await expect(itemOne).toBeFocused();
-    });
-
-    test('wrap - slot -> dynamic item', async ({ mount, page }) => {
-      await mount(`
-        <ix-select editable>
-          <ix-select-item value="1" label="Item 1">Test</ix-select-item>
-        </ix-select>
-     `);
-
-<<<<<<< HEAD
-      const select = page.locator('ix-select');
-      const input = select.locator('input');
-
-=======
-      const input = await page.locator('input');
->>>>>>> ce9e983f
-      await input.focus();
-      await input.fill('Item 2');
-      await page.keyboard.press('Enter');
-      await input.clear();
-
-      await page.keyboard.down('ArrowDown');
-      await page.waitForTimeout(100);
-      await page.keyboard.down('ArrowUp');
-      await page.waitForTimeout(100);
-
-      const itemTwo = page.locator('ix-select-item').last();
-      await expect(itemTwo).toBeFocused();
-    });
-
-    test('wrap - slot -> add-item', async ({ mount, page }) => {
-      await mount(`
-        <ix-select editable>
-          <ix-select-item value="1" label="Item 1">Test</ix-select-item>
-        </ix-select>
-     `);
-
-<<<<<<< HEAD
-      const select = page.locator('ix-select');
-
-      await select.locator('input').focus();
-      await select.locator('input').fill('I');
-=======
-      const input = await page.locator('ix-select input');
-      await input.focus();
-      await input.fill('I');
->>>>>>> ce9e983f
-      await page.waitForSelector('.add-item');
-
-      await page.keyboard.down('ArrowDown');
-      await page.waitForTimeout(100);
-      await page.keyboard.down('ArrowUp');
-      await page.waitForTimeout(100);
-
-      const addItem = page.locator('.add-item');
-      await expect(addItem).toBeFocused();
-    });
-
-    test('wrap - dynamic item -> add item', async ({ mount, page }) => {
-      await mount(`
-        <ix-select editable></ix-select>
-     `);
-
-<<<<<<< HEAD
-      const select = page.locator('ix-select');
-      const input = select.locator('input');
-
-=======
-      const input = await page.locator('ix-select input');
->>>>>>> ce9e983f
-      await input.focus();
-      await input.fill('Item 1');
-      await page.keyboard.press('Enter');
-      await page.waitForSelector('.checkmark');
-
-      await input.clear();
-      await input.fill('I');
-      await page.waitForSelector('.add-item');
-
-      await page.keyboard.down('ArrowDown');
-      await page.waitForTimeout(100);
-      await page.keyboard.down('ArrowUp');
-      await page.waitForTimeout(100);
-
-      const addItem = page.locator('.add-item');
-      await expect(addItem).toBeFocused();
     });
   });
 });
 
-<<<<<<< HEAD
 test('form-ready', async ({ mount, page }) => {
   await mount(`
     <form>
@@ -813,7 +707,8 @@
   await preventFormSubmission(formElement);
   const formData = await getFormValue(formElement, 'my-custom-entry');
   expect(formData).toEqual('some other');
-=======
+});
+
 test.describe('Events', () => {
   test('value change', async ({ mount, page }) => {
     await mount(`<ix-select>
@@ -883,5 +778,4 @@
       await expect(count).toBe(0);
     });
   });
->>>>>>> ce9e983f
 });