--- conflicted
+++ resolved
@@ -90,35 +90,27 @@
       `<form><ix-textarea name="my-field-name" value="initial value"></ix-textarea></form>`
     );
 
-<<<<<<< HEAD
     const formElement = page.locator('form');
     preventFormSubmission(formElement);
     const formData = await getFormValue(formElement, 'my-field-name', page);
     expect(formData).toBe('initial value');
   }
 );
-=======
-  const formElement = page.locator('form');
-  preventFormSubmission(formElement);
-  const formData = await getFormValue(formElement, 'my-field-name', page);
-  expect(formData).toBe('initial value');
-});
 
-test('form-ready - textarea correctly renders character counter with null value', async ({
-  mount,
-  page,
-}) => {
-  await mount(
-    `<form><ix-textarea name="my-field-name" max-length="100"></ix-textarea></form>`
-  );
+regressionTest(
+  'form-ready - textarea correctly renders character counter with null value',
+  async ({ mount, page }) => {
+    await mount(
+      `<form><ix-textarea name="my-field-name" max-length="100"></ix-textarea></form>`
+    );
 
-  await page.evaluate(() => {
-    const el = document.querySelector('ix-textarea');
-    // @ts-ignore
-    el.value = null;
-  });
+    await page.evaluate(() => {
+      const el = document.querySelector('ix-textarea');
+      // @ts-ignore
+      el.value = null;
+    });
 
-  const counter = page.locator('ix-typography.bottom-text');
-  await expect(counter).toHaveText('0/100');
-});
->>>>>>> 00951963
+    const counter = page.locator('ix-typography.bottom-text');
+    await expect(counter).toHaveText('0/100');
+  }
+);