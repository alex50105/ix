--- conflicted
+++ resolved
@@ -8,12 +8,8 @@
  */
 
 import { expect } from '@playwright/test';
-<<<<<<< HEAD
 import { regressionTest } from '@utils/test';
-=======
-import { regressionTest, test } from '@utils/test';
 import { IxModalSize } from 'src/components';
->>>>>>> 1a13a460
 
 regressionTest.describe('modal', () => {
   regressionTest('basic', async ({ page }) => {
@@ -99,15 +95,6 @@
   expect(await page.screenshot({ fullPage: true })).toMatchSnapshot();
 });
 
-<<<<<<< HEAD
-[`360`, `480`, `600`, `720`, `840`, `full-width`, `full-screen`].forEach(
-  (size) => {
-    regressionTest(`modal size ${size}`, async ({ page, mount }) => {
-      await page.setViewportSize({
-        height: 1080,
-        width: 1920,
-      });
-=======
 const screenWidths: IxModalSize[] = [
   `360`,
   `480`,
@@ -118,12 +105,11 @@
   `full-screen`,
 ];
 screenWidths.forEach((size) => {
-  test(`modal size ${size}`, async ({ page, mount }) => {
+  regressionTest(`modal size ${size}`, async ({ page, mount }) => {
     await page.setViewportSize({
       height: 1080,
       width: 1920,
     });
->>>>>>> 1a13a460
 
     await mount(`
         <ix-modal size="${size}">
