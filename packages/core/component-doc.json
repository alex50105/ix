--- conflicted
+++ resolved
@@ -5277,14 +5277,11 @@
         {
           "name": "closeBehavior",
           "type": "\"both\" | \"inside\" | \"outside\" | boolean",
-<<<<<<< HEAD
-=======
           "complexType": {
             "original": "'inside' | 'outside' | 'both' | boolean",
             "resolved": "\"both\" | \"inside\" | \"outside\" | boolean",
             "references": {}
           },
->>>>>>> 3b600349
           "mutable": false,
           "attr": "close-behavior",
           "reflectToAttr": false,
@@ -10664,14 +10661,11 @@
           "event": "labelChange",
           "detail": "{ name: string; oldLabel: string; newLabel: string; }",
           "bubbles": true,
-<<<<<<< HEAD
-=======
           "complexType": {
             "original": "{\n    name: string;\n    oldLabel: string;\n    newLabel: string;\n  }",
             "resolved": "{ name: string; oldLabel: string; newLabel: string; }",
             "references": {}
           },
->>>>>>> 3b600349
           "cancelable": true,
           "composed": true,
           "docs": "Label changed",
