--- conflicted
+++ resolved
@@ -6211,7 +6211,6 @@
           "required": false
         },
         {
-<<<<<<< HEAD
           "name": "i18nExpandSidebar",
           "type": "string",
           "mutable": false,
@@ -6230,9 +6229,6 @@
         },
         {
           "name": "i18nLegal",
-=======
-          "name": "i18nExpand",
->>>>>>> d98cabc6
           "type": "string",
           "mutable": false,
           "attr": "i-1-8n-expand",
