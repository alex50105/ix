--- conflicted
+++ resolved
@@ -256,7 +256,12 @@
           "mutable": false,
           "reflectToAttr": false,
           "docs": "Supported layouts",
-          "docsTags": [],
+          "docsTags": [
+            {
+              "name": "example",
+              "text": "['sm', 'md']"
+            }
+          ],
           "default": "['sm', 'md', 'lg']",
           "values": [
             {
@@ -670,18 +675,8 @@
           },
           "mutable": false,
           "reflectToAttr": false,
-<<<<<<< HEAD
-          "docs": "Supported layouts",
-          "docsTags": [
-            {
-              "name": "example",
-              "text": "['sm', 'md']"
-            }
-          ],
-=======
           "docs": "Supported layouts e.g ['sm', 'md']",
           "docsTags": [],
->>>>>>> 04b03d4d
           "default": "['sm', 'md', 'lg']",
           "values": [
             {
