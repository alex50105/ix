/*
 * SPDX-FileCopyrightText: 2024 Siemens AG
 *
 * SPDX-License-Identifier: MIT
 *
 * This source code is licensed under the MIT license found in the
 * LICENSE file in the root directory of this source tree.
 */

import type { PlaywrightTestConfig } from '@playwright/test';
import { devices } from '@playwright/test';
import path from 'path';
import defaultConfig from './playwright.config';

/**
 * See https://playwright.dev/docs/test-configuration.
 */
/** @type {import('@playwright/test').PlaywrightTestConfig} */
const config: PlaywrightTestConfig = {
  ...defaultConfig,
  testMatch: path.join(__dirname, 'src', '**', '*.ct.ts'),
  reporter: 'list',
  projects: [
    {
      name: `chromium`,
      use: {
        ...devices['Desktop Chrome'],
      },
    },
  ],
<<<<<<< HEAD
  webServer: {
    command: 'pnpm run host-root',
    port: 8080,
  },
  retries: 2,
=======
  retries: 3,
>>>>>>> 1625ddc0
};

export default config;<|MERGE_RESOLUTION|>--- conflicted
+++ resolved
@@ -28,15 +28,11 @@
       },
     },
   ],
-<<<<<<< HEAD
   webServer: {
     command: 'pnpm run host-root',
     port: 8080,
   },
-  retries: 2,
-=======
   retries: 3,
->>>>>>> 1625ddc0
 };
 
 export default config;