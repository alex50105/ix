--- conflicted
+++ resolved
@@ -7,16 +7,10 @@
  * LICENSE file in the root directory of this source tree.
  */
 
-import fs from 'fs-extra';
+import fs from 'fs';
 import path from 'path';
 import { defineConfig } from 'vite';
-<<<<<<< HEAD
-import { copyPreviewStyles } from 'example-styles';
-import { rimraf } from 'rimraf';
 
-const resolve = import.meta.resolve!;
-=======
->>>>>>> aa641d50
 const __dirname = path.resolve();
 
 const previewPath = path.join(__dirname, 'src', 'preview-examples');
@@ -37,30 +31,6 @@
   loader: 'ix-brand-theme/loader',
   css: 'ix-brand-theme/dist/ix-brand-theme/ix-brand-theme.css',
 };
-
-try {
-  const brandTheme = await resolve('@siemens/ix-brand-theme');
-  if (brandTheme) {
-    const target = path.join(
-      __dirname,
-      'src',
-      'public',
-      'additional-theme',
-      'ix-brand-theme'
-    );
-    const themeFolder = path.join(brandTheme.replace('file:', ''), '..', '..');
-
-    await rimraf(target);
-    fs.copySync(themeFolder, target, {
-      filter: (src, dest) => {
-        if (src.includes('node_modules')) {
-          return false;
-        }
-        return true;
-      },
-    });
-  }
-} catch (e) {}
 
 // https://vitejs.dev/config/
 export default defineConfig(() => {
