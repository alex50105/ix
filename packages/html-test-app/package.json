--- conflicted
+++ resolved
@@ -18,15 +18,9 @@
     "@siemens/ix-echarts": "workspace:*",
     "@siemens/ix-icons": "^2.0.0",
     "example-styles": "workspace:*",
-<<<<<<< HEAD
-    "fs-extra": "^11.2.0",
-    "rimraf": "^5.0.7",
-    "vite": "^3.1.0"
-=======
     "vite": "^3.1.0"
   },
   "dependencies": {
     "ag-grid-community": "^32.1.0"
->>>>>>> a5d718f0
   }
 }