{
  "private": true,
  "name": "ix",
<<<<<<< HEAD
  "version": "0.0.0",
  "license": "SEE LICENSE IN LICENSE.md",
  "description": "Siemens iX monorepo",
  "author": "Siemens AG",
  "homepage": "https://***REMOVED***/siemens-ix/siemens-ix",
  "repository": {
    "type": "git",
    "url": "https://***REMOVED***/siemens-ix/siemens-ix.git"
  },
  "bugs": {
    "url": "https://***REMOVED***/siemens-ix/siemens-ix/-/issues"
  },
  "packageManager": "yarn@1.22.15",
  "engines": {
    "npm": ">=8.x.x",
    "node": ">=16.16.x"
  },
  "workspaces": [
    "packages/*"
  ],
=======
  "version": "1.0.0-beta.0",
  "license": "MIT",
>>>>>>> 7dc260f0
  "scripts": {
    "docs": "turbo run start --filter=documentation",
    "build": "turbo run build",
    "start": "turbo run start",
    "clean": "npx rimraf ./**/node_modules",
    "turbo": "turbo",
    "generate-documentation-version": "nx run documentation:generate-version",
    "changelog": "conventional-changelog -p angular -i CHANGELOG.md -s -r 0",
    "release": "node ./scripts/release.js",
    "push-git": "node ./scripts/push-git.js",
    "sonarqube": "sonar-scanner",
    "visual-regression-ci": "npx playwright install chromium && nx run core:test.e2e",
    "visual-regression": "docker run --rm --network host -v $(pwd):/work/ -w /work mcr.microsoft.com/playwright:v1.24.0-focal /bin/bash -c \"CI=TRUE npm run visual-regression-ci\""
  },
  "dependencies": {
    "tslib": "^2.3.0"
  },
  "devDependencies": {
    "colorette": "^2.0.19",
    "conventional-changelog-cli": "^2.2.2",
    "cz-conventional-changelog": "^3.3.0",
    "execa": "^5.1.1",
    "inquirer": "^8.2.4",
    "listr": "^0.14.3",
    "prettier": "^2.6.2",
    "semver": "^7.3.7",
    "sonarqube-scanner": "^2.8.1",
    "turbo": "^1.4.3",
    "typescript": "~4.7.2"
  },
  "config": {
    "commitizen": {
      "path": "./node_modules/cz-conventional-changelog"
    }
  }
}<|MERGE_RESOLUTION|>--- conflicted
+++ resolved
@@ -1,8 +1,7 @@
 {
   "private": true,
   "name": "ix",
-<<<<<<< HEAD
-  "version": "0.0.0",
+  "version": "1.0.0-beta.0",
   "license": "SEE LICENSE IN LICENSE.md",
   "description": "Siemens iX monorepo",
   "author": "Siemens AG",
@@ -22,10 +21,6 @@
   "workspaces": [
     "packages/*"
   ],
-=======
-  "version": "1.0.0-beta.0",
-  "license": "MIT",
->>>>>>> 7dc260f0
   "scripts": {
     "docs": "turbo run start --filter=documentation",
     "build": "turbo run build",
