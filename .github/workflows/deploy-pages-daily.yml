name: Deploy to GitHub Pages (DEV Version)

on:
  workflow_dispatch:
<<<<<<< HEAD
=======
  schedule:
    - cron: '0 6 * * 1-4'
>>>>>>> 3b600349

permissions:
  contents: write

jobs:
  deploy:
    name: Deploy to GitHub Pages (DEV only)
    runs-on: ubuntu-latest
    container:
      image: node:18.12.1
      env:
        DEBIAN_FRONTEND: noninteractive
    steps:
      - uses: actions/checkout@v3

      - name: Install rsync
        run: |
          apt-get update && apt-get install -y rsync

      - uses: ./.github/workflows/actions/install

      - uses: actions/setup-node@v3
        with:
          node-version: 18
          registry-url: 'https://code.siemens.com/api/v4/projects/249177/packages/npm/'
          scope: '@siemens'
          always-auth: 'true'

      - name: 'Download @siemens/ix-brand-theme'
        env:
          TOKEN: ${{ secrets.READ_CSC_TOKEN }}
        run: |
          PIPELINE_ROOT_DIR=$(pwd)
          mkdir .tmp-brand
          cd .tmp-brand
          curl https://code.siemens.com/api/v4/projects/249177/packages/npm/@siemens/ix-brand-theme/-/@siemens/ix-brand-theme-2.0.0.tgz -H "Authorization: Bearer $TOKEN" --output theme.tgz
          tar -xvzf theme.tgz -C $PIPELINE_ROOT_DIR/node_modules/@siemens
          cd $PIPELINE_ROOT_DIR/node_modules/@siemens
          mv package ix-brand-theme
          cd $PIPELINE_ROOT_DIR
          cp -R ./node_modules/@siemens/ix-brand-theme ./packages/html-test-app/src/public/additional-theme

      - name: 'Build documentation for dev instance'
        uses: ./.github/workflows/actions/build
        env:
          BASE_URL: /version-dev/
          FIGMA_API_TOKEN: ${{ secrets.FIGMA_API_TOKEN }}
        with:
          filter: 'documentation'
          args: '--force'

      - name: Deploy dev instance 🚀
        uses: JamesIves/github-pages-deploy-action@v4
        with:
          folder: ./packages/documentation/build
          target-folder: version-dev
          clean-exclude: version-*<|MERGE_RESOLUTION|>--- conflicted
+++ resolved
@@ -2,11 +2,8 @@
 
 on:
   workflow_dispatch:
-<<<<<<< HEAD
-=======
   schedule:
     - cron: '0 6 * * 1-4'
->>>>>>> 3b600349
 
 permissions:
   contents: write
