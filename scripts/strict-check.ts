--- conflicted
+++ resolved
@@ -94,21 +94,6 @@
   return output.join('\n');
 }
 
-<<<<<<< HEAD
-function printNewErrors() {
-  let output: string[] = [];
-  errorInPR.forEach((value, key) => {
-    if (!errorInMain.has(key)) {
-      const lines: string[] = [];
-
-      value.errors.forEach((error) => {
-        lines.push(
-          `- ${key}:${error.cursor.value.line}:${
-            error.cursor.value.col
-          } \`${error.message.value.replace(/\n/g, '')}\``
-        );
-      });
-=======
 const cwd = process.cwd();
 
 function checkTsc() {
@@ -116,7 +101,6 @@
     path.join(cwd, 'strict_main.json')
   );
   const strictCheckFilePr = fs.readFileSync(path.join(cwd, 'strict_pr.json'));
->>>>>>> d3c28e2c
 
   const strictCheckMain = JSON.parse(strictCheckFileMain.toString()) as Item[];
   const strictCheck = JSON.parse(strictCheckFilePr.toString()) as Item[];
